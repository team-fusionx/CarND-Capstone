#!/usr/bin/env python

# File renamed to waypnt_updater.py because original name
# waypoint_updater.py which matches directory and package name
# prevented loading from waypoint_updater.cfg

import rospy
import math
from jmt import JMT, JMTDetails, JMTD_waypoint

from geometry_msgs.msg import PoseStamped, TwistStamped
from styx_msgs.msg import Lane, Waypoint, TrafficLightArray, TrafficLight
from std_msgs.msg import String, Int32
from dynamic_reconfigure.server import Server
from waypoint_updater.cfg import DynReconfConfig

'''
This node will publish waypoints from the car's current position to some `x`
distance ahead.  As mentioned in the doc, you should ideally first implement
a version which does not care about traffic lights or obstacles.

Once you have created dbw_node, you will update this node to use the status of
traffic lights too.

Please note that our simulator also provides the exact location of traffic
lights and their current status in `/vehicle/traffic_lights` message. You
can use this message to build this node as well as to verify your TL
classifier.

'''


def get_accel_distance(Vi, Vf, A_avg, Ai=0.0):
    if math.fabs(A_avg) < 0.01:
        # avoid divide by 0 - should not happen
        rospy.logwarn("very low acceleration {} used in get_accel_distance"
                      .format(A_avg))
        return 50.0  # relatively long distance

    distance = (Vf**2 - Vi**2)/(2.0 * A_avg)
    dist_inc = 0.0
    # don't know how to calculate this just add a little bias
    # if acc in opposite direction than needed
    # then add extra distance
    if Ai != 0.0:
        dist_inc = -math.fabs(A_avg)/A_avg * Ai

    total = math.fabs(distance + dist_inc)
    rospy.logdebug("get accel_distance Vi={:3.2f}, Ai={:3.2f}, Vf={:3.2f},"
                   " distance= {:3.2f}, inc={:3.2f}, result= {:3.2f}"
                   .format(Vi, Ai, Vf, distance, dist_inc, total))
    return total


def get_accel_time(S, Vi, Vf):
    if (Vi + Vf) < 0.25:
        # avoid divide by 0
        return (0.0)
    return math.fabs((2.0 * S / (Vi + Vf)))


class WaypointUpdater(object):
    def __init__(self):
        self.dyn_vals_received = False
        self.waypoints = []
        self.pose = None
        self.velocity = None
        self.prev_step_v = 0.0
        self.prev_step_a = 0.0
        self.lights = None
        self.final_waypoints = []
        self.final_waypoints_start_ptr = 250  # 0
        self.back_search = False
        self.last_search_distance = None
        self.last_search_time = None
        self.next_tl_wp = None
        self.dyn_tl_buffer = 5.0  # tunable distance to stop before tl wp
        self.dyn_jmt_time_factor = 1.0  # tunable factor to make nicer s curve
        self.update_rate = 10
        self.max_velocity = 0.0  # set based on max velocity in waypoints
        self.default_velocity = 10.7
        self.lookahead_wps = 100  # 200 is too many
        self.subs = {}
        self.pubs = {}
        self.dyn_reconf_srv = None
        self.max_s = 0.0  # length of track
        self.JMT_List = []
        # target max acceleration/braking force - dynamically adjustable
        self.default_accel = 1.5
        self.state = 'stopped'  # for now only use to see if stopped or moving
        self.min_stop_distance = 0.0
        self.stopping_distance = 0.0

        rospy.init_node('waypoint_updater', log_level=rospy.INFO)

        self.initial_accel = rospy.get_param('~initial_accel')
        self.max_accel = rospy.get_param('~max_accel')  # 5.0
        self.max_jerk = rospy.get_param('~max_jerk')  # 5.0
        self.handoff_velocity = rospy.get_param('~handoff_velocity')
        self.min_moving_velocity = rospy.get_param('~min_moving_velocity')

        self.subs['/base_waypoints'] = \
            rospy.Subscriber('/base_waypoints', Lane, self.waypoints_cb)

        self.subs['/current_pose'] = \
            rospy.Subscriber('/current_pose', PoseStamped, self.pose_cb)

        self.subs['/current_velocity'] = \
            rospy.Subscriber('/current_velocity', TwistStamped,
                             self.velocity_cb)

        self.subs['/traffic_waypoint'] = \
            rospy.Subscriber('/traffic_waypoint', Int32, self.traffic_cb)

        # TODO: Add a subscriber for /obstacle_waypoint

        self.pubs['/final_waypoints'] = rospy.Publisher('/final_waypoints',
                                                        Lane, queue_size=1)

        # self.dyn_reconf_srv = Server(DynReconfConfig, self.dyn_vars_cb)
        # move to waypoints_cb so no collision - seems like a bad idea but
        # convenient for now

        self.loop()

    def loop(self):
        self.rate = rospy.Rate(self.update_rate)
        # wait for waypoints and pose to be loaded before trying to update
        # waypoints
        while not self.waypoints:
            self.rate.sleep()
        while not self.pose:
            self.rate.sleep()
        while not rospy.is_shutdown():

            if self.waypoints:
                self.send_waypoints()
            self.rate.sleep()

    # adjust dynamic variables
    def dyn_vars_cb(self, config, level):
        self.dyn_vals_received = True
        if self.update_rate:
            old_update_rate = self.update_rate
            old_default_velocity = self.default_velocity
            old_default_accel = self.default_accel
            old_lookahead_wps = self.lookahead_wps
            old_test_stoplight_wp = self.next_tl_wp
            old_tl_buffer = self.dyn_tl_buffer
            old_jmt_time_factor = self.dyn_jmt_time_factor
        # end if

        rospy.loginfo("Received dynamic parameters {} with level: {}"
                      .format(config, level))

        if old_update_rate != config['dyn_update_rate']:
            rospy.loginfo("waypoint_updater:dyn_vars_cb Adjusting update Rate "
                          "from {} to {}".format(old_update_rate,
                                                 config['dyn_update_rate']))
            self.update_rate = config['dyn_update_rate']
            # need to switch the delay
            self.rate = rospy.Rate(self.update_rate)
        # end if

        if old_default_velocity != config['dyn_default_velocity']:
            rospy.loginfo("waypoint_updater:dyn_vars_cb Adjusting default_"
                          "velocity from {} to {}"
                          .format(old_default_velocity,
                                  config['dyn_default_velocity']))

            if config['dyn_default_velocity'] > self.max_velocity:
                rospy.logwarn("waypoint_updater:dyn_vars_cb default_velocity "
                              "limited to max_velocity {}"
                              .format(self.max_velocity))
                self.default_velocity = self.max_velocity * 0.975
                # config['dyn_default_velocity'] = self.default_velocity
            else:
                self.default_velocity = config['dyn_default_velocity']
            # end if
        # end if

        if old_default_accel != config['dyn_default_accel']:
            rospy.logwarn("waypoint_updater:dyn_vars_cb Adjusting default_"
                          "accel from {} to {}"
                          .format(old_default_accel,
                                  config['dyn_default_accel']))
            self.default_accel = config['dyn_default_accel']
        # end if

        if old_lookahead_wps != config['dyn_lookahead_wps']:
            rospy.loginfo("waypoint_updater:dyn_vars_cb Adjusting lookahead_"
                          "wps from {} to {}"
                          .format(old_lookahead_wps,
                                  config['dyn_lookahead_wps']))
            self.lookahead_wps = config['dyn_lookahead_wps']
        # end if

        if old_test_stoplight_wp != config['dyn_test_stoplight_wp']:
            rospy.logwarn("waypoint_updater:dyn_vars_cb Adjusting next "
                          "stoplight from {} to {}"
                          .format(old_test_stoplight_wp,
                                  config['dyn_test_stoplight_wp']))
            self.next_tl_wp = min(config['dyn_test_stoplight_wp'],
                                  len(self.waypoints)-1)
            # config['dyn_test_stoplight_wp'] = self.next_tl_wp
        # end if
        if old_tl_buffer != config['dyn_tl_buffer']:
            rospy.loginfo("dyn_vars_cb Adjusting tl_buffer"
                          "from {} to {}"
                          .format(old_tl_buffer,
                                  config['dyn_tl_buffer']))
            self.dyn_tl_buffer = config['dyn_tl_buffer']

        if old_jmt_time_factor != config['dyn_jmt_time_factor']:
            rospy.loginfo("dyn_vars_cb Adjusting jmt_time_factor"
                          "from {} to {}"
                          .format(old_tl_buffer,
                                  config['dyn_jmt_time_factor']))

            self.dyn_jmt_time_factor = config['dyn_jmt_time_factor']

        # we can also send adjusted values back
        return config

    def velocity_cb(self, twist_msg):
        # Check this is right
        self.velocity = twist_msg.twist.linear.x
        # TODO remove next line when verified correct
        rospy.logdebug("Velocity reported as {:2.3f} mps".format(self.velocity))

    def pose_cb(self, pose_msg):
        # TODO refactor this to get position pose.pose.position
        self.pose = pose_msg.pose
        rospy.logdebug("waypoint_updater:pose_cb pose set to  %s", self.pose)

    # Load set of waypoints from /basewaypoints into self.waypoints
    # this should only happen once, so we unsubscribe at end
    def waypoints_cb(self, lane_msg):

        rospy.loginfo("waypoint_updater:waypoints_cb loading waypoints")
        if not self.waypoints:
            cntr = 0
            s = 0.0
            max_velocity = 0.0
            wpt = None  # just to stop linter complaining

            for lanemsg_wpt in lane_msg.waypoints:

                if cntr > 0 and wpt:
                    # won't come into here until after wpt loaded
                    # in previous loop
                    s += math.sqrt((wpt.get_x() - lanemsg_wpt.pose.pose.
                                    position.x)**2 +
                                   (wpt.get_y() - lanemsg_wpt.pose.pose.
                                    position.y)**2)

                wpt = JMTD_waypoint(lanemsg_wpt, cntr, s)
                self.waypoints.append(wpt)

                if max_velocity < wpt.get_maxV():
                    max_velocity = wpt.get_maxV()
                # end if
                cntr += 1

            rospy.loginfo("waypoints_cb {} waypoints loaded, last waypoint "
                          "ptr_id = {} at s= {}".
                          format(len(self.waypoints), self.waypoints[cntr-1].
                                 ptr_id, self.waypoints[cntr-1].get_s()))
            self.max_s = self.waypoints[cntr-1].get_s()
            # setting max velocity based on project requirements in
            # Waypoint Updater Node Revisited
            self.max_velocity = max_velocity
            rospy.loginfo("waypoint_updater:waypoints_cb max_velocity set to "
                          " {} based on max value in waypoints."
                          .format(self.max_velocity))
            # now max_velocity is known, set up dynamic reconfig
            if not self.dyn_reconf_srv:
                self.dyn_reconf_srv = Server(DynReconfConfig, self.dyn_vars_cb)
                rospy.loginfo("dynamic_parm server started")
            # end if
        else:
            rospy.logerr("waypoint_updater:waypoints_cb attempt to load "
                         "waypoints when we have already loaded %d waypoints",
                         len(self.waypoints))
        # end if else
        self.subs['/base_waypoints'].unregister()
        rospy.loginfo("Unregistered from /base_waypoints topic")

    # Receive a msg from /traffic_waypoint about the next stop line
    def traffic_cb(self, traffic_msg):
        if traffic_msg.data != self.next_tl_wp:
            self.next_tl_wp = traffic_msg.data
            rospy.loginfo("new /traffic_waypoint message received at wp: %d."
                          "while car is at wp %d", self.next_tl_wp,
                          self.final_waypoints_start_ptr)
        else:
            # just for debug to see what we're getting
            rospy.loginfo("same /traffic_waypoint message received.")

    def get_dist_to_tl(self):
        # this can happen before we get a traffic_wp msg
        if not self.next_tl_wp:
            self.next_tl_wp = -1
        if self.next_tl_wp > -1:  # self.final_waypoints_start_ptr:
            # TODO does not account for looping - don't think it needs to
            dist_to_tl = math.fabs(self.waypoints[self.next_tl_wp - 1].get_s() -
                                   self.waypoints[self.final_waypoints_start_ptr]
                                   .get_s())
        else:
            dist_to_tl = 5000  # big number
        return dist_to_tl

    def get_min_stopping_distance(self, ptr_id):
        # Use JMT to figure out shortest stopping distance with
        # maximum jerk of < 5.0 at 0.1 s after change in
        # direction of acceleration
        curpt = self.waypoints[ptr_id]
        if curpt.get_v() <= 0.5:
            return 0.5

        timer_start = rospy.get_time()
        time_factor = self.dyn_jmt_time_factor
        too_short = False

        a = curpt.get_a()
        # empirical settings to start closer to goal
        if a < 1.0:
            decel_rate = 2.0
        elif a < 2.0:
            decel_rate = 1.5
        elif a < 3.0:
            decel_rate = 1.35
        elif a < 3.4:
            decel_rate = 1.2
        else:
            decel_rate = 1.0

        a_dist = get_accel_distance(curpt.JMTD.V, 0.0, decel_rate,
                                    curpt.JMTD.A)
        T = get_accel_time(a_dist, curpt.JMTD.V, 0.0) * time_factor
        start = [curpt.JMTD.S, curpt.JMTD.V, curpt.JMTD.A]
        end = [curpt.JMTD.S + a_dist, 0.0, 0.0]
        rospy.logdebug("Test decel from v={:3.3f}, a={:3.3f} to v={:3.3f}"
                       " in dist {:3.3f} m in time {:3.3f} s"
                       .format(curpt.JMTD.V, curpt.JMTD.A, 0.0, a_dist, T))

        jmt = JMT(start, end, T)
        jerk = jmt.get_j_at(0.1)

        rospy.logdebug("found jerk of {:3.2f} with a_dist of {:3.2f}"
                       .format(jerk, a_dist))
        if jerk < 0.0 - self.max_jerk:
            too_short = True
            dist_diff = 0.5
        else:
            dist_diff = -0.5
        optimized = False
        counter = 0
        while optimized is False:
            counter += 1
            old_jerk = jerk
            a_dist = a_dist + dist_diff
            if a_dist < 0.0:
                final_dist = a_dist - dist_diff
                duration = rospy.get_time() - timer_start
                rospy.logdebug("Shortest Distance to decelerate with max_jerk"
                        "={:3.3f} from v={:3.3f}, a={:3.3f} to v={:3.3f} in "
                        "dist {:3.3f}m in time {:3.3f}s, took {:3.4f}s to calc"
                        .format(jerk, curpt.JMTD.V, curpt.JMTD.A, 0.0,
                                final_dist, T, duration))
                return(final_dist)

            end = [curpt.JMTD.S + a_dist, 0.0, 0.0]
            T = get_accel_time(a_dist, curpt.JMTD.V, 0.0) * time_factor
            rospy.logdebug("Test decel from v={:3.3f}, a={:3.3f}"
                           " to v={:3.3f} in dist {:3.3f} m in time {:3.3f} s"
                           .format(curpt.JMTD.V, curpt.JMTD.A, 0.0, a_dist, T))
            jmt = JMT(start, end, T)
            jerk = jmt.get_j_at(0.1)
            rospy.logdebug("found jerk of {:3.2f} with a_dist of {:3.2f}"
                           .format(jerk, a_dist))
            if too_short is True:
                # looking for first instance that matches
                if jerk > 0.0 - self.max_jerk:
                    final_dist = a_dist
                    optimized = True
            else:
                # looking for first instance that fails
                if jerk < 0.0 - self.max_jerk:
                    final_dist = a_dist - dist_diff
                    jerk = old_jerk
                    optimized = True
            if counter > 30:
                final_dist = a_dist
                rospy.logwarn("counter is {} in get_min_stopping_distance - bail!"
                              .format(counter))
                optimized = True

        duration = rospy.get_time() - timer_start
        rospy.loginfo("Shortest Distance to decelerate with max_jerk={:3.3f}"
                      "from v={:3.3f}, a={:3.3f} to v={:3.3f} in dist {:3.3f}"
                      " m in time {:3.3f} s - took {:3.4f} s to calc"
                      .format(jerk, curpt.JMTD.V, curpt.JMTD.A, 0.0,
                              final_dist, T, duration))
        return final_dist

    def setup_stop_jmt(self, ptr_id, a_dist):
        # this is set up to stop the car in a desired distance

        curpt = self.waypoints[ptr_id]
        target_velocity = 0.0

        T = get_accel_time(a_dist, curpt.JMTD.V, target_velocity) *\
            self.dyn_jmt_time_factor

        if a_dist < 0.1 or T < 0.1:
            # dummy values to prevent matrix singularity
            # if no velocity change required
            a_dist = 0.1
            T = 0.1

        rospy.loginfo("Car set to decel from v={:3.3f}, a={:3.3f} to v={:3.3f}"
                      " in dist {:3.3f} m in time {:3.3f} s"
                      .format(curpt.JMTD.V, curpt.JMTD.A, target_velocity,
                              a_dist, T))

        start = [curpt.JMTD.S, curpt.JMTD.V, curpt.JMTD.A]
        end = [curpt.JMTD.S + a_dist, target_velocity, 0.0]
        jmt = JMT(start, end, T)
        self.JMT_List.append(jmt)
        jmt_ptr = len(self.JMT_List)
        return jmt_ptr-1

    def set_stopped(self, start_ptr, num_wps):
        # set V = 0 for waypoints in range
        if self.state != 'stopped':
            rospy.loginfo("Set stopped")
        for ptr in range(start_ptr, start_ptr + num_wps):
            mod_ptr = ptr % len(self.waypoints)
            self.waypoints[mod_ptr].JMTD.set_VAJt(0.0, 0.0, 0.0, 0.0)
            self.waypoints[mod_ptr].set_v(0.0)
            self.waypoints[mod_ptr].JMT_ptr = -1
        # cleanup jmt stack
        self.JMT_List[:] = []

    def set_transition_to_stop(self, mod_ptr):
        # gracefully slow down to stopped at end of jmt decel curve
        disp = self.waypoints[mod_ptr].get_s() -\
            self.waypoints[mod_ptr-1].get_s()

        decel = self.waypoints[mod_ptr-1].JMTD.A * 0.5

        velocity = min(max(0.0, self.waypoints[mod_ptr-1].get_v() -
                           math.sqrt(math.fabs(decel) * disp * 2.0)),
                       self.waypoints[mod_ptr].get_maxV())
        if velocity < 0.1:
            velocity = 0.0
            decel = 0.0
        # rospy.loginfo("velocity set to {} using accel = {} "
        #             "and disp = {} at ptr = {}"
        #             .format(velocity, decel, disp, mod_ptr))
        self.waypoints[mod_ptr].set_v(velocity)
        self.waypoints[mod_ptr].JMT_ptr = -1
        self.waypoints[mod_ptr].JMTD.set_VAJt(
            velocity, decel, 0.0, 0.0)

    def gen_point_in_jmt_curve(self, pt, jmt_ptr, t):
        # wrapper function to get the JMT details at the displacement
        # of the waypoint and adjust the waypoint values accordingly
        pt.JMT_ptr = jmt_ptr
        JMT_instance = self.JMT_List[jmt_ptr]
        jmt_pnt = JMT_instance.JMTD_at(pt.get_s(), t, JMT_instance.T * 1.5)
        if jmt_pnt is None:
            rospy.logwarn("JMT_at returned None at ptr_id = {}"
                          .format(pt.ptr_id))
            return -1

        pt.JMTD.set_VAJt(jmt_pnt.V, jmt_pnt.A, jmt_pnt.J, jmt_pnt.time)
        pt.set_v(jmt_pnt.V)
        rospy.logdebug("velocity set to {} using accel = {} "
                       "and disp = {} at ptr = {}"
                       .format(jmt_pnt.V, jmt_pnt.A, pt.get_s(), pt.ptr_id))
        return jmt_pnt.time

    def produce_slowdown(self, start_ptr, num_wps, distance):
        # this generates the deceleration curve based on JMT
        # for the range of waypoints, inserting V = 0.0
        # beyond the stop point
        curpt = self.waypoints[start_ptr]
        # target_velocity = 0.0
        recalc = False  # need to change this -already know

        if curpt.JMT_ptr == -1 or self.state != 'slowdown':
            jmt_ptr = self.setup_stop_jmt(start_ptr, distance)
            curpt.JMT_ptr = jmt_ptr
            self.state = 'slowdown'
        else:
            jmt_ptr = curpt.JMT_ptr
            rospy.logdebug("using old jmt_ptr = {}".format(jmt_ptr))
        JMT_instance = self.JMT_List[jmt_ptr]

        t = 0.0
        for ptr in range(start_ptr + 1, start_ptr + num_wps):
            mod_ptr = ptr % len(self.waypoints)
            curpt = self.waypoints[mod_ptr]

            if curpt.get_s() <= JMT_instance.final_displacement:
                # create the main part of the jmt curve
                t = self.gen_point_in_jmt_curve(curpt, jmt_ptr, t)
                if self.check_point(curpt) is True:
                    recalc = True
            else:
                # the car has reached the point where the JMT
                # curve should reach target velocity of 0.0
                # we smooth the transition
                rospy.logdebug("{} beyond S = {} at ptr_id = {}"
                               .format(curpt.get_s(),
                                       JMT_instance.final_displacement,
                                       mod_ptr))
                self.set_transition_to_stop(mod_ptr)
        return recalc

    def maintain_speed(self, start_ptr, num_wps):
        # sets the speed of the car to default velocity for the
        # range of waypoints
        for ptr in range(start_ptr, start_ptr + num_wps):
            mod_ptr = ptr % len(self.waypoints)
            curpt = self.waypoints[mod_ptr]

            rospy.logdebug("setting to default velocity {:4.3f} at ptr = {}"
                           .format(self.default_velocity, mod_ptr))

            velocity = min(curpt.get_maxV(), self.default_velocity)
            curpt.set_v(velocity)
            try:
                del_t += (curpt.get_s() - self.waypoints[(ptr - 1) %
                          len(self.waypoints)].get_s()) / velocity
            except NameError:
                del_t = 0.0
            curpt.JMTD.set_VAJt(velocity, 0.0, 0.0, del_t)
            curpt.JMT_ptr = -1

    def init_acceleration(self, start_ptr, num_wps):
        # starts the car moving with a lead foot
        # TODO - rebuild with interpolated waypoints at smaller increments.
        offset = 0

        velocity = max(self.min_moving_velocity,
                       self.waypoints[start_ptr].get_v())
        self.waypoints[start_ptr].set_v(velocity)
        self.waypoints[start_ptr].JMTD.set_VAJt(
                    velocity, self.initial_accel, 0.0, 0.0)
        init_velocity = velocity
        offset += 1
        while velocity < self.handoff_velocity and offset < num_wps:
            disp = self.waypoints[start_ptr + offset].get_s() -\
                self.waypoints[start_ptr].get_s()
            velocity = min(max(self.min_moving_velocity, init_velocity +
                               math.sqrt(self.initial_accel * disp * 2.0)),
                           self.waypoints[start_ptr + offset].get_maxV())
            rospy.logdebug("velocity set to {} using accel = {} and "
                          "disp = {} at ptr = {}"
                          .format(velocity, self.initial_accel, disp,
                                  start_ptr + offset))
            self.waypoints[start_ptr + offset].set_v(velocity)
            self.waypoints[start_ptr + offset].JMTD.set_VAJt(
                velocity, self.initial_accel, 0.0, 0.0)
            if self.state != 'speedup':
                self.waypoints[start_ptr + offset].JMT_ptr = -1
            offset += 1
        return offset - 1

    def generate_speedup(self, start_ptr, end_ptr):
        # this is triggered after initiate_aceleration()
        # gets the car moving - that way we can adjust them
        # independently
        recalc = False
        curpt = self.waypoints[start_ptr]

        if curpt.JMT_ptr == -1 or self.state != 'speedup':
            self.state = 'speedup'
            curpt.JMT_ptr = self.setup_jmt(curpt, self.default_velocity)
            # accel_ratio = 1.0, time_factor = 1.0)
            jmt_ptr = curpt.JMT_ptr
        else:
            jmt_ptr = curpt.JMT_ptr
            rospy.logdebug("using old jmt_ptr = {}".format(curpt.JMT_ptr))
        JMT_instance = self.JMT_List[jmt_ptr]

        t = 0.0
        for ptr in range(start_ptr+1, end_ptr):
            mod_ptr = ptr % len(self.waypoints)
            curpt = self.waypoints[mod_ptr]

            if curpt.get_s() <= JMT_instance.final_displacement:
                # create the main part of the jmt curve
                t = self.gen_point_in_jmt_curve(curpt, jmt_ptr, t)
                if self.check_point(curpt) is True:
                    recalc = True
            else:
                # The car has reached the point where it is near to target
                # velocity
                rospy.logdebug("{} beyond S = {} at ptr_id = {}".format
                               (curpt.get_s(), JMT_instance.final_displacement,
                                mod_ptr))
                self.maintain_speed(mod_ptr, 1)
        return recalc

    def set_waypoints_velocity(self):
        offset = 0           # offset in front of car to account for latency
        accel_ratio = 2.0  # increase slowing down distance
        recalc = False       # indication that JMT calcs exceed bounds

        dist_to_tl = self.get_dist_to_tl()

        if self.waypoints[self.final_waypoints_start_ptr].get_v() == 0.0:
            # we are stopped
            offset = 0
            if self.state != 'stopped':
                rospy.logwarn("We have stopped.")
                self.state = 'stopped'
                self.stopping_distance = 0.0
                self.min_stop_distance = 0.01
        else:
            if (math.fabs(self.prev_step_v -
                    self.waypoints[self.final_waypoints_start_ptr].get_v()) > 0.1
                    or 
                    math.fabs(self.prev_step_a -
                    self.waypoints[self.final_waypoints_start_ptr].get_a()) > 0.1):
                self.stopping_distance = get_accel_distance(
                    self.waypoints[self.final_waypoints_start_ptr].get_v(),
                    0.0, -self.default_accel/accel_ratio,
                    self.waypoints[self.final_waypoints_start_ptr].get_a())
                self.min_stop_distance = self.get_min_stopping_distance(
                    self.final_waypoints_start_ptr)

        rospy.logdebug("dist_to_tl = {:4.3f}, stopping_dist = {:4.3f}, state = "
                      "{} min_stopping_distance = {}"
                      .format(dist_to_tl, self.stopping_distance, self.state,
                              self.min_stop_distance))

        # handle case where car is stopped at lights and light is red
        if self.state == 'stopped' and dist_to_tl < self.dyn_tl_buffer:
            self.set_stopped(self.final_waypoints_start_ptr,
                             self.lookahead_wps)

        elif dist_to_tl < self.stopping_distance + self.dyn_tl_buffer or\
                dist_to_tl < 20:    # added last check in to try to prevent
                                    # flipping between accel and decel
                                    # when approaching the light

            if dist_to_tl < self.dyn_tl_buffer:
                # small buffer from stop line - stop the car if in this area
                # Todo evaluate if we need to keep going
                rospy.logwarn("Now within tl_buffer = {:4.3f} - set stopped"
                              .format(self.dyn_tl_buffer))
                self.set_stopped(self.final_waypoints_start_ptr, self.
                                 lookahead_wps)
            else:
                # reduce car velocity to 0.0 stoping before lights
                if self.state != 'slowdown':
                    rospy.logwarn("now start to slowdown")
                    self.state = 'slowdown'
                if dist_to_tl - self.dyn_tl_buffer > self.min_stop_distance:
                    recalc = self.produce_slowdown(self.final_waypoints_start_ptr,
                                               self.lookahead_wps,
                                               dist_to_tl - self.dyn_tl_buffer)
            # end if else
        elif self.waypoints[self.final_waypoints_start_ptr].get_v() >= \
                self.default_velocity:
                # handle case where car is at target speed and no
                # traffic lights within stopping distance
            if self.state != 'maintainspeed':
                rospy.logwarn("Maintain speed from this point")
                self.state = 'maintainspeed'
            self.maintain_speed(self.final_waypoints_start_ptr, self.
                                lookahead_wps)
        else:
            if self.waypoints[self.final_waypoints_start_ptr].get_v() <\
                    self.handoff_velocity:
                # Get the car going before handing off to JMT
                rospy.loginfo("Get Car moving from very slow speed.")
                offset =\
                    self.init_acceleration(self.final_waypoints_start_ptr,
                                           self.lookahead_wps)

            recalc = self.generate_speedup(self.final_waypoints_start_ptr +
                                           offset,
                                           self.final_waypoints_start_ptr +
                                           self.lookahead_wps)
        if recalc is True:
            rospy.logwarn("recalc is set to {} we should recalculate"
                          .format(recalc))

<<<<<<< HEAD
        self.prev_step_v = self.waypoints[self.final_waypoints_start_ptr].get_v()
        self.prev_step_a = self.waypoints[self.final_waypoints_start_ptr].get_a()

=======
>>>>>>> 9e7d8ff0
        rospy.logdebug("ptr_id, JMT_ptr, time, S, V, A, J")
        for wpt in self.waypoints[self.final_waypoints_start_ptr:
                                  self.final_waypoints_start_ptr +
                                  self.lookahead_wps]:
<<<<<<< HEAD
            rospy.logdebug("{}, {}, {}".format(wpt.ptr_id, wpt.JMT_ptr,
                                              wpt.JMTD))
=======
            rospy.logdebug("{}, {}, {}".format(wpt.ptr_id, wpt.JMT_ptr, wpt.JMTD))
>>>>>>> 9e7d8ff0

    def setup_jmt(self, curpt, target_velocity, accel_ratio=1.0,
                  time_factor=1.0):
        # How can we adjust these to get a smoother curve

        # do this to make acceleration negative on slowdown
        if target_velocity < curpt.JMTD.V:
            accel_ratio = -accel_ratio

        # accel_ratio set > 1.0 reduces the peak accel rates produced
        # by extending the distance to slow down
        a_dist = get_accel_distance(curpt.JMTD.V, target_velocity,
                                    self.default_accel/accel_ratio,
                                    curpt.JMTD.A)
        # time_factor values set > 1 stretch out the start or end of the curve
        # where the car is going slowest
        T = get_accel_time(a_dist, curpt.JMTD.V, target_velocity) * time_factor

        if a_dist < 0.1 or T < 0.1:
            # dummy values to prevent matrix singularity
            # if no velocity change required
            a_dist = 0.1
            T = 0.1

        rospy.loginfo("Setup JMT to accelerate to {} in dist {} m in time {} s"
                      .format(target_velocity, a_dist, T))

        start = [curpt.JMTD.S, curpt.JMTD.V, curpt.JMTD.A]
        end = [curpt.JMTD.S + a_dist, target_velocity, 0.0]
        jmt = JMT(start, end, T)
        self.JMT_List.append(jmt)
        jmt_ptr = len(self.JMT_List)

        return jmt_ptr-1

    def check_point(self, pt):
        # check if JMT values at point exceed desired values
        recalc = False
        if pt.get_a() > self.max_accel:
            rospy.loginfo("A of {} exceeds max value of {} "
                          "at ptr = {}".format
                          (pt.get_a(), self.max_accel, pt.ptr_id))
            recalc = True
        if pt.get_j() > self.max_jerk:
            rospy.loginfo("J of {} exceeds max value of {} "
                          "at ptr = {}".format
                          (pt.get_j(), self.max_jerk, pt.ptr_id))
            recalc = True
        if pt.get_v() > self.max_velocity:
            rospy.loginfo("V of {} exceeds max value of {} "
                          "at ptr = {}".format
                          (pt.get_v(), self.max_velocity, pt.ptr_id))
            recalc = True
        return recalc

    def obstacle_cb(self, msg):
        # TODO: Callback for /obstacle_waypoint message.
        # We will implement it later
        pass

    def send_waypoints(self):
        # generates the list of LOOKAHEAD_WPS waypoints based on car location
        # for now assume waypoints form a loop - may not be the case

        self.final_waypoints_start_ptr = self.closest_waypoint()
 
        self.set_waypoints_velocity()
        lane = Lane()
        waypoints = []
        for wpt in self.waypoints[self.final_waypoints_start_ptr:
                                  self.final_waypoints_start_ptr +
                                  self.lookahead_wps]:
            waypoints.append(wpt.waypoint)

        lane.waypoints = list(waypoints)
        lane.header.frame_id = '/world'
        lane.header.stamp = rospy.Time.now()
        self.pubs['/final_waypoints'].publish(lane)

    def closest_waypoint(self):
        # TODO - use local search first of final_waypoints sent out last
        # iteration
        def distance_lambda(a, b): return math.sqrt(
            (a.x-b.x)**2 + (a.y-b.y)**2)
        # TODO: move away from using final waypoint, just use waypoints
        # since we have saved original v info within the structure
        if self.waypoints and self.last_search_distance:
            dist = distance_lambda(
                self.waypoints[self.final_waypoints_start_ptr-1].
                get_position(), self.pose.position)
            for i in range(self.final_waypoints_start_ptr, self.
                           final_waypoints_start_ptr + self.lookahead_wps):
                tmpdist = distance_lambda(self.waypoints[i].
                                          get_position(),
                                          self.pose.position)
                if tmpdist < dist:
                    dist = tmpdist
                else:
                    # distance is starting to get larger so look at
                    # last position
                    if (i <= self.final_waypoints_start_ptr + 1):
                        # we're closest to original waypoint, but what if
                        # we're going backwards - loop backwards to make sure
                        # a point further back  isn't closest
                        for j in range(i - 1,
                                       i - self.lookahead_wps,
                                       -1):
                            tmpdist = distance_lambda(
                                self.waypoints[j % len(self.waypoints)].
                                get_position(),
                                self.pose.position)
                            if tmpdist < dist:
                                dist = tmpdist
                                self.back_search = True
                            else:
                                if abs(dist-self.last_search_distance) < 5.0:
                                    self.last_search_distance = dist
                                    return ((j+1) % len(self.waypoints))
                                else:
                                    rospy.logwarn("j = {}, new dist {:4.3f} - "
                                                  "{:4.3f} > 5 "
                                                  .format(j, dist,
                                                  self.last_search_distance))
                                    break
                            # end if else
                        # end for
                    # end if
                    if abs(dist-self.last_search_distance) < 5.0:
                        self.last_search_distance = dist
                        return ((i - 1) %
                                len(self.waypoints))
                    rospy.logwarn("i = {}, new dist {:4.3f} - {:4.3f} > 5"
                                  .format(i, dist, self.last_search_distance))
                    # end if
                # end if else
            # end for - fall out no closest match that looks acceptable
            rospy.logwarn("waypoint_updater:closest_waypoint local search not"
                          "satisfied - run full search")
        # end if

        dist = 1000000  # maybe should use max
        closest = 0
        for i in range(len(self.waypoints)):
            tmpdist = distance_lambda(self.waypoints[i].get_position(),
                                      self.pose.position)
            if tmpdist < dist:
                closest = i
                dist = tmpdist
            # end of if
        # end of for
        self.last_search_distance = dist
        return closest
        # Note: the first waypoint is closest to the car, not necessarily in
        # front of it.  Waypoint follower is responsible for finding this

    # Todo need to adjust for looping
    def distance(self, wp1, wp2):
        dist = 0

        def distance_lambda(a, b): return math.sqrt((a.x-b.x)**2 +
                                                    (a.y-b.y)**2 +
                                                    (a.z-b.z)**2)
        for i in range(wp1, wp2+1):
            dist += distance_lambda(self.waypoints[wp1].get_position(),
                                    self.waypoints[i].get_position())
            wp1 = i
        return dist


if __name__ == '__main__':
    try:
        WaypointUpdater()
    except rospy.ROSInterruptException:
        rospy.logerr('Could not start waypoint updater node.')<|MERGE_RESOLUTION|>--- conflicted
+++ resolved
@@ -692,22 +692,16 @@
             rospy.logwarn("recalc is set to {} we should recalculate"
                           .format(recalc))
 
-<<<<<<< HEAD
         self.prev_step_v = self.waypoints[self.final_waypoints_start_ptr].get_v()
         self.prev_step_a = self.waypoints[self.final_waypoints_start_ptr].get_a()
 
-=======
->>>>>>> 9e7d8ff0
         rospy.logdebug("ptr_id, JMT_ptr, time, S, V, A, J")
         for wpt in self.waypoints[self.final_waypoints_start_ptr:
                                   self.final_waypoints_start_ptr +
                                   self.lookahead_wps]:
-<<<<<<< HEAD
+
             rospy.logdebug("{}, {}, {}".format(wpt.ptr_id, wpt.JMT_ptr,
                                               wpt.JMTD))
-=======
-            rospy.logdebug("{}, {}, {}".format(wpt.ptr_id, wpt.JMT_ptr, wpt.JMTD))
->>>>>>> 9e7d8ff0
 
     def setup_jmt(self, curpt, target_velocity, accel_ratio=1.0,
                   time_factor=1.0):
