--- conflicted
+++ resolved
@@ -11,11 +11,7 @@
 gen.add("dyn_update_rate",         int_t, 0, "rate (Hz) at which final waypoints published",
         30, 1, 50)
 gen.add("dyn_lookahead_wps",       int_t, 0, "number of final waypoints to send",
-<<<<<<< HEAD
-        20, 10,  100)
-=======
         30, 10,  100)
->>>>>>> 31bca9dd
 gen.add("dyn_default_velocity", double_t, 0, "top speed to use (mps)",
         10.7, 0.0, 100.0)
 gen.add("dyn_default_accel",    double_t, 0, "accel/decel rate (m/s) to use",
