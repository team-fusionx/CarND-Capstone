#!/usr/bin/env python

# File renamed to waypnt_updater.py because original name
# waypoint_updater.py which matches directory and package name
# prevented loading from waypoint_updater.cfg

import rospy
import math
import numpy as np
from scipy.spatial import KDTree
from jmt import JMT, JMTDetails, JMTD_waypoint

from geometry_msgs.msg import PoseStamped, TwistStamped
from styx_msgs.msg import Lane, Waypoint, TrafficLightArray, TrafficLight
from std_msgs.msg import Bool, String, Int32
from dynamic_reconfigure.server import Server
from waypoint_updater.cfg import DynReconfConfig

'''
This node will publish waypoints from the car's current position to some `x`
distance ahead.  As mentioned in the doc, you should ideally first implement
a version which does not care about traffic lights or obstacles.

Once you have created dbw_node, you will update this node to use the status of
traffic lights too.

Please note that our simulator also provides the exact location of traffic
lights and their current status in `/vehicle/traffic_lights` message. You
can use this message to build this node as well as to verify your TL
classifier.

'''


def get_accel_distance(Vi, Vf, A_avg, Ai=0.0):
    if math.fabs(A_avg) < 0.01:
        # avoid divide by 0 - should not happen
        rospy.logwarn("very low acceleration {} used in get_accel_distance"
                      .format(A_avg))
        return 50.0  # relatively long distance

    distance = (Vf**2 - Vi**2)/(2.0 * A_avg)
    dist_inc = 0.0
    # don't know how to calculate this just add a little bias
    # if acc in opposite direction than needed
    # then add extra distance
    if Ai != 0.0:
        dist_inc = -math.fabs(A_avg)/A_avg * Ai

    total = math.fabs(distance + dist_inc)
    rospy.logdebug("get accel_distance Vi={:3.2f}m/s, Ai={:3.2f}m/s^2, Vf={:3.2f}m/s,"
                   " distance={:3.2f}m, added_inc={:3.2f}m, result={:3.2f}m"
                   .format(Vi, Ai, Vf, distance, dist_inc, total))
    return total


def get_accel_time(S, Vi, Vf):
    if (Vi + Vf) < 0.25:
        # avoid divide by 0
        return (0.0)
    return math.fabs((2.0 * S / (Vi + Vf)))


class WaypointUpdater(object):
    def __init__(self):
        #self.testing = True
        self.testing = False
        self.test_counter = 0
        self.dyn_vals_received = False
        self.waypoints = []
        self.pose = None
        self.velocity = None
        self.stop_calc_v = 0.0  # measurement used to calculate stopping distance
        self.stop_calc_a = 0.0  # measurement used to calculate stopping distance
        self.stop_target = None
        self.lights = None
        self.final_waypoints = []
        self.waypoints_2d = []  # store x,y pairs for use in KDTree
        self.waypoint_tree = None  # store KDTree in here
        self.final_waypoints_start_ptr = 0
        self.back_search = False
        self.last_search_distance = None
        self.last_search_time = None
        self.dyn_test_stoplight = False
<<<<<<< HEAD
        self.next_tl_wp = 293 #-1  # None
        self.next_tl_wp_tmp = 293 # use to prevent race conditions during loop cycle
=======
        self.next_tl_wp = -1  # None
        self.next_tl_wp_tmp = -1 # use to prevent race conditions during loop cycle
>>>>>>> 55c4cbf1
        self.dyn_tl_buffer = 2.5  # tunable distance to stop before tl wp
        self.dyn_creep_zone = 7.5  # should only creep forward in this buffer
        self.dyn_jmt_time_factor = 1.0  # tunable factor to make nicer s curve
        self.update_rate = 10
        self.max_velocity = 0.0  # set based on max velocity in waypoints
        self.default_velocity = 0.0 #10.7
        self.lookahead_wps = 20  # 200 is too many
        self.subs = {}
        self.pubs = {}
        self.dyn_reconf_srv = None
        self.max_s = 0.0  # length of track
        self.JMT_List = []
        # target max acceleration/braking force - dynamically adjustable
        self.default_accel = 0.8
        self.state = 'stopped'  # for now only use to see if stopped or moving
        self.is_decelerating = True
        self.min_stop_distance = 0.0
        self.stopping_distance = 0.0
        self.decel_at_min_moving_velocity = -0.1  # had biased to -0.5 but not needed
        self.got_to_end = False  # have we reached the end of the track?

        #rospy.init_node('waypoint_updater', log_level=rospy.INFO)
        rospy.init_node('waypoint_updater', log_level=rospy.DEBUG)

        self.initial_accel = rospy.get_param('~initial_accel')
        self.max_accel = rospy.get_param('~max_accel')  # 5.0
        self.max_jerk = rospy.get_param('~abs_max_jerk')  # 5.0
        self.max_desired_jerk = rospy.get_param('~max_desired_jerk')  # not used yet
        self.handoff_velocity = rospy.get_param('~handoff_velocity')
        self.min_moving_velocity = rospy.get_param('~min_moving_velocity')

        self.subs['/base_waypoints'] = \
            rospy.Subscriber('/base_waypoints', Lane, self.waypoints_cb)

        self.subs['/current_pose'] = \
            rospy.Subscriber('/current_pose', PoseStamped, self.pose_cb)

        self.subs['/current_velocity'] = \
            rospy.Subscriber('/current_velocity', TwistStamped,
                             self.velocity_cb)

        self.subs['/traffic_waypoint'] = \
            rospy.Subscriber('/traffic_waypoint', Int32, self.traffic_cb)

        # TODO: Add a subscriber for /obstacle_waypoint

        self.pubs['/final_waypoints'] = rospy.Publisher('/final_waypoints',
                                                        Lane, queue_size=1)

        # publish a boolean for acceleration vs deceleration intention
        self.pubs['/is_decelerating'] = rospy.Publisher('/is_decelerating',
                                                        Bool, queue_size=1)

        # self.dyn_reconf_srv = Server(DynReconfConfig, self.dyn_vars_cb)
        # move to waypoints_cb so no collision - seems like a bad idea but
        # convenient for now

        self.loop()

    def loop(self):
        self.rate = rospy.Rate(self.update_rate)
        # wait for waypoints and pose to be loaded before trying to update
        # waypoints
        while not self.waypoints:
            self.rate.sleep()
        while not self.pose:
            self.rate.sleep()
        while not rospy.is_shutdown():

            if self.waypoints and self.waypoints_2d and self.waypoint_tree:
                self.send_waypoints()
            self.rate.sleep()

    # adjust dynamic variables
    def dyn_vars_cb(self, config, level):
        self.dyn_vals_received = True
        if self.update_rate:
            old_update_rate = self.update_rate
            old_default_velocity = self.default_velocity
            old_default_accel = self.default_accel
            old_lookahead_wps = self.lookahead_wps
            old_test_stoplight_wp = self.next_tl_wp_tmp
            old_tl_buffer = self.dyn_tl_buffer
            old_creep_zone = self.dyn_creep_zone
            old_jmt_time_factor = self.dyn_jmt_time_factor
        # end if

        rospy.loginfo("Received dynamic parameters {} with level: {}"
                      .format(config, level))

        if old_update_rate != config['dyn_update_rate']:
            rospy.loginfo("waypoint_updater:dyn_vars_cb Adjusting update Rate "
                          "from {} to {}".format(old_update_rate,
                                                 config['dyn_update_rate']))
            self.update_rate = config['dyn_update_rate']
            # need to switch the delay
            self.rate = rospy.Rate(self.update_rate)
        # end if

        if old_default_velocity != config['dyn_default_velocity']:
            rospy.loginfo("waypoint_updater:dyn_vars_cb Adjusting default_"
                          "velocity from {} to {}"
                          .format(old_default_velocity,
                                  config['dyn_default_velocity']))

            if config['dyn_default_velocity'] > self.max_velocity:
                rospy.logwarn("waypoint_updater:dyn_vars_cb default_velocity "
                              "limited to max_velocity {}"
                              .format(self.max_velocity))
                self.default_velocity = self.max_velocity * 0.975
                # config['dyn_default_velocity'] = self.default_velocity
            else:
                self.default_velocity = config['dyn_default_velocity']
            # end if
        # end if

        if old_default_accel != config['dyn_default_accel']:
            rospy.logwarn("waypoint_updater:dyn_vars_cb Adjusting default_"
                          "accel from {} to {}"
                          .format(old_default_accel,
                                  config['dyn_default_accel']))
            self.default_accel = config['dyn_default_accel']
        # end if

        if old_lookahead_wps != config['dyn_lookahead_wps']:
            rospy.loginfo("waypoint_updater:dyn_vars_cb Adjusting lookahead_"
                          "wps from {} to {}"
                          .format(old_lookahead_wps,
                                  config['dyn_lookahead_wps']))
            self.lookahead_wps = config['dyn_lookahead_wps']
        # end if

        if old_test_stoplight_wp != config['dyn_test_stoplight_wp']\
                and\
                config['dyn_test_stoplight_wp'] != -1:
            self.dyn_test_stoplight = True
            # only update if dyn_test_stoplight_wp not set to -1
            rospy.logwarn("waypoint_updater:dyn_vars_cb Adjusting next "
                          "stoplight from {} to {}"
                          .format(old_test_stoplight_wp,
                                  config['dyn_test_stoplight_wp']))
            rospy.logwarn("Ignore /traffic_waypoint message while testing.")
            self.next_tl_wp_tmp = min(config['dyn_test_stoplight_wp'],
                                  len(self.waypoints)-1)
        else:
            self.dyn_test_stoplight = False
            # config['dyn_test_stoplight_wp'] = self.next_tl_wp
        # end if
        if old_tl_buffer != config['dyn_tl_buffer']:
            rospy.loginfo("dyn_vars_cb Adjusting tl_buffer"
                          "from {} to {}"
                          .format(old_tl_buffer,
                                  config['dyn_tl_buffer']))
            self.dyn_tl_buffer = config['dyn_tl_buffer']

        if old_creep_zone != config['dyn_creep_zone']:
            rospy.loginfo("dyn_vars_cb Adjusting creep_zone "
                          "from {} to {}"
                          .format(old_creep_zone,
                                  config['dyn_creep_zone']))
            self.dyn_creep_zone = config['dyn_creep_zone']

        if old_jmt_time_factor != config['dyn_jmt_time_factor']:
            rospy.loginfo("dyn_vars_cb Adjusting jmt_time_factor"
                          "from {} to {}"
                          .format(old_tl_buffer,
                                  config['dyn_jmt_time_factor']))

            self.dyn_jmt_time_factor = config['dyn_jmt_time_factor']

        # we can also send adjusted values back
        return config

    def velocity_cb(self, twist_msg):
        # Check this is right
        self.velocity = twist_msg.twist.linear.x
        # TODO remove next line when verified correct
        rospy.logdebug("Velocity reported as {:2.3f} mps".format(self.velocity))

    def pose_cb(self, pose_msg):
        # TODO refactor this to get position pose.pose.position
        self.pose = pose_msg.pose
        rospy.logdebug("waypoint_updater:pose_cb pose set to  %s", self.pose)

    # Load set of waypoints from /basewaypoints into self.waypoints
    # this should only happen once, so we unsubscribe at end
    def waypoints_cb(self, lane_msg):

        rospy.loginfo("waypoint_updater:waypoints_cb loading waypoints")
        if not self.waypoints:
            cntr = 0
            s = 0.0
            max_velocity = 0.0
            wpt = None  # just to stop linter complaining
            t_waypoints = []
            t_waypoints_2d = []

            for lanemsg_wpt in lane_msg.waypoints:

                if cntr > 0 and wpt:
                    # won't come into here until after wpt loaded
                    # in previous loop
                    s += math.sqrt((wpt.get_x() - lanemsg_wpt.pose.pose.
                                    position.x)**2 +
                                   (wpt.get_y() - lanemsg_wpt.pose.pose.
                                    position.y)**2)

                wpt = JMTD_waypoint(lanemsg_wpt, cntr, s)
                t_waypoints.append(wpt)
                t_waypoints_2d.append([wpt.get_x(), wpt.get_y()])

                if max_velocity < wpt.get_maxV():
                    max_velocity = wpt.get_maxV()
                # end if
                cntr += 1

            self.waypoints = t_waypoints
            self.waypoints_2d = t_waypoints_2d
            self.waypoint_tree = KDTree(self.waypoints_2d)

            rospy.loginfo("waypoints_cb {} waypoints loaded, last waypoint "
                          "ptr_id = {} at s= {:3.3f}".
                          format(len(self.waypoints), self.waypoints[cntr-1].
                                 ptr_id, self.waypoints[cntr-1].get_s()))
            self.max_s = self.waypoints[cntr-1].get_s()
            # setting max velocity based on project requirements in
            # Waypoint Updater Node Revisited
            self.max_velocity = max_velocity
            rospy.loginfo("waypoint_updater:waypoints_cb max_velocity set to "
                          " {:3.3f} based on max value in waypoints."
                          .format(self.max_velocity))
            # now max_velocity is known, set up dynamic reconfig
            if not self.dyn_reconf_srv:
                self.dyn_reconf_srv = Server(DynReconfConfig, self.dyn_vars_cb)
                rospy.loginfo("dynamic_parm server started")
            # end if
        else:
            rospy.logerr("waypoint_updater:waypoints_cb attempt to load "
                         "waypoints when we have already loaded {} waypoints"
                         .format(len(self.waypoints)))
        # end if else
        self.subs['/base_waypoints'].unregister()
        rospy.loginfo("Unregistered from /base_waypoints topic")

    # Receive a msg from /traffic_waypoint about the next stop line
    def traffic_cb(self, traffic_msg):
        if traffic_msg.data != self.next_tl_wp_tmp:
            if self.dyn_test_stoplight is False:
                self.next_tl_wp_tmp = traffic_msg.data
                rospy.logwarn("new /traffic_waypoint message received is wp: {}, "
                          "while car is at wp {}".format(self.next_tl_wp_tmp,
                          self.final_waypoints_start_ptr))
            else:
                rospy.logdebug("Ignoring /traffic_waypoint message while testing.")
        # else:
            # just for debug to see what we're getting
            rospy.logdebug("same /traffic_waypoint message tl_wp = {} received."
                           .format(traffic_msg.data))

    def get_dist_to_tl(self):
        # this can happen before we get a traffic_wp msg
        if not self.next_tl_wp:
            self.next_tl_wp = -1
<<<<<<< HEAD
        if self.next_tl_wp in range(1, len(self.waypoints)):  # > 1 and self.next_tl_wp < len(self.waypoints):  
=======
        if self.next_tl_wp > -1:  # self.final_waypoints_start_ptr:
            # TODO does not account for looping - don't think it needs to
>>>>>>> 55c4cbf1
            dist_to_tl = self.waypoints[self.next_tl_wp - 1].get_s() -\
                        self.waypoints[self.final_waypoints_start_ptr].get_s()
        else:
            dist_to_tl = 5000  # big number
        return dist_to_tl

<<<<<<< HEAD
    def get_min_stopping_distance(self, ptr_id, max_neg_jerk):
=======
    def get_min_stopping_distance(self, ptr_id, max_jerk):
>>>>>>> 55c4cbf1
        # Use JMT to figure out shortest stopping distance with
        # maximum jerk of < 5.0 at 0.1 s after change in
        # direction of acceleration
        curpt = self.waypoints[ptr_id]
        if curpt.get_v() <= self.min_moving_velocity:
            return 0.5

        timer_start = rospy.get_time()

        a = curpt.get_a()

        if a > 0.0:
            # currently speeding up
            time_factor = 0.8
        else:
            time_factor = self.dyn_jmt_time_factor

<<<<<<< HEAD
        if math.fabs(-self.max_desired_jerk - max_neg_jerk) < 0.1:
            # if we are using_max_desired_jerk then start here
=======
        if math.fabs(max_jerk + self.max_desired_jerk) < 0.1:
>>>>>>> 55c4cbf1
            decel_rate = 0.6
        else:
            # empirical settings to start closer to goal
            if a < 1.0:
                decel_rate = 2.0
            elif a < 2.0:
                decel_rate = 1.5
            elif a < 3.0:
                decel_rate = 1.35
            elif a < 3.4:
                decel_rate = 1.2
            else:
                decel_rate = 1.0

        a_dist = get_accel_distance(curpt.JMTD.V, self.min_moving_velocity*1.25, decel_rate,
                                    curpt.JMTD.A)

        too_short = False

        T = get_accel_time(a_dist, curpt.JMTD.V, 0.0) * time_factor
        start = [curpt.JMTD.S, curpt.JMTD.V, curpt.JMTD.A]
        end = [curpt.JMTD.S + a_dist, self.min_moving_velocity*1.25, self.decel_at_min_moving_velocity]
        rospy.logdebug("Test decel_rate {:3.3f} from v={:3.3f}, a={:3.3f} to v={:3.3f}, a={:3.3f} "
                       " in dist {:3.3f} m in time {:3.3f} s"
                       .format(decel_rate, start[1], start[2], end[1], end[2], a_dist, T))

        jmt = JMT(start, end, T)
        start_jerk = jmt.get_j_at(0.1)
        end_jerk = jmt.get_j_at(T - 0.1)
        acc = jmt.get_a_at(T - 0.5)

<<<<<<< HEAD
        rospy.logdebug("found initial jerk={:3.2f}m/s^3, final jerk={:3.2f}m/s^3 "
                       "final acc of {:3.2f}m/s^2 "
                       "when using decel_rate={:3.2f}m/s a_dist ={:3.2f}m and T={:3.2f}s"
                       .format(start_jerk, end_jerk, acc, decel_rate, a_dist, T))

        if start_jerk < max_neg_jerk or end_jerk > -max_neg_jerk:
=======
        rospy.logdebug("found initial jerk of {:3.2f}m/s^3 and final acc of {:3.2f}m/s^2"
                       " when using decel_rate={:3.2f}m/s a_dist ={:3.2f}m and T={:3.2f}s"
                       .format(jerk, acc, decel_rate, a_dist, T))

        if jerk < max_jerk:
>>>>>>> 55c4cbf1
            too_short = True
            dist_diff = 1.0
        else:
            dist_diff = -1.0
<<<<<<< HEAD
        if math.fabs(max_neg_jerk + self.max_desired_jerk) < 0.1:
=======
        if math.fabs(max_jerk + self.max_desired_jerk) < 0.1:
>>>>>>> 55c4cbf1
            dist_diff = 2 * dist_diff

        optimized = False
        counter = 0
        while optimized is False:
            counter += 1
            old_sjerk = start_jerk
            old_ejerk = end_jerk
            a_dist = a_dist + dist_diff
            if a_dist < 0.0:
                final_dist = a_dist - dist_diff
                duration = rospy.get_time() - timer_start
<<<<<<< HEAD
                rospy.logdebug("Shortest distance to decelerate with max_neg_jerk"
                        "={:3.3f} from v={:3.3f}, a={:3.3f} to v={:3.3f} in "
                        "dist {:3.3f}m in time {:3.3f}s, took {:3.4f}s to calc"
                        .format(start_jerk, start[1], start[2], end[1],
=======
                rospy.logdebug("Shortest distance to decelerate with max_jerk"
                        "={:3.3f} from v={:3.3f}, a={:3.3f} to v={:3.3f} in "
                        "dist {:3.3f}m in time {:3.3f}s, took {:3.4f}s to calc"
                        .format(jerk, start[1], start[2], end[1],
>>>>>>> 55c4cbf1
                                final_dist, T, duration))
                return(final_dist)

            #end = [curpt.JMTD.S + a_dist, self.min_moving_velocity, self.decel_at_min_moving_velocity]
            end[0] = curpt.get_s() + a_dist
            T = get_accel_time(a_dist, curpt.JMTD.V, 0.0) * time_factor
<<<<<<< HEAD
        #    rospy.logdebug("Test deceleration from v={:3.3f}, a={:3.3f} to v={:3.3f}, a={:3.3f} "
        #                   " in dist={:3.3f}m and T={:3.3f}s"
        #                   .format(start[1], start[2], end[1], end[2], a_dist, T))
=======
            rospy.logdebug("Test deceleration from v={:3.3f}, a={:3.3f} to v={:3.3f}, a={:3.3f} "
                           " in dist={:3.3f}m and T={:3.3f}s"
                           .format(start[1], start[2], end[1], end[2], a_dist, T))
>>>>>>> 55c4cbf1
            jmt = JMT(start, end, T)
            start_jerk = jmt.get_j_at(0.1)
            end_jerk = jmt.get_j_at(T - 0.1)
            acc = jmt.get_a_at(T - 0.5)

<<<<<<< HEAD
            rospy.logdebug("found initial jerk={:3.2f}m/s^3, final jerk={:3.2f}m/s^3 "
                       "final acc of {:3.2f}m/s^2 "
                       "when using decel_rate={:3.2f}m/s a_dist ={:3.2f}m and T={:3.2f}s"
                       .format(start_jerk, end_jerk, acc, decel_rate, a_dist, T))

            if too_short is True:
                # looking for first instance that matches
                if start_jerk > max_neg_jerk and end_jerk < -max_neg_jerk:
=======
            rospy.logdebug("found initial jerk of {:3.2f}m/s^3 and final acc of {:3.2f}m/s^2"
                           " when using a_dist ={:3.2f}m and T={:3.2f}s"
                           .format(jerk, acc, a_dist, T))

            if too_short is True:
                # looking for first instance that matches
                if jerk > max_jerk:
>>>>>>> 55c4cbf1
                    final_dist = a_dist
                    optimized = True
            else:
                # looking for first instance that fails
<<<<<<< HEAD
                # this is wrong, but fixing it breaks everything
                #if start_jerk < 0.0 - max_neg_jerk:
                if start_jerk < max_neg_jerk or end_jerk > -max_neg_jerk:
=======
                if jerk < 0.0 - max_jerk:
>>>>>>> 55c4cbf1
                    final_dist = a_dist - dist_diff
                    start_jerk = old_sjerk
                    end_jerk = old_ejerk
                    optimized = True

            if counter > 50 and optimized is False:
                final_dist = a_dist
<<<<<<< HEAD
                rospy.logwarn("counter is {} in get_min_stopping_distance initial jerk={:3.2f}, final_jerk={:3.2f} dist={:3.2f}m- bail!"
                              .format(counter, start_jerk, end_jerk, final_dist))
=======
                rospy.logwarn("counter is {} in get_min_stopping_distance jerk ={:3.2f}, dist={:3.2f}- bail!"
                              .format(counter, jerk, final_dist))
>>>>>>> 55c4cbf1
                optimized = True

        duration = rospy.get_time() - timer_start
<<<<<<< HEAD
        rospy.loginfo("Shortest Distance of {:3.3f}m to decelerate with start_jerk={:3.3f}, end_jerk={:3.3f} ,"
                      "from v={:3.3f}, a={:3.3f} to v={:3.3f}, a={:3.3f}"
                      " in {:3.3f}s - Took {:3.4f}s to calc"
                      .format(final_dist, start_jerk, end_jerk, start[1], start[2], end[1], end[2],
=======
        rospy.loginfo("Shortest Distance of {:3.3f}m to decelerate with max_jerk={:3.3f}"
                      "from v={:3.3f}, a={:3.3f} to v={:3.3f}"
                      " in {:3.3f}s - Took {:3.4f}s to calc"
                      .format(final_dist, jerk, start[1], start[2], end[1],
>>>>>>> 55c4cbf1
                              T, duration))
        return final_dist

    def get_stopping_time(self, start, end):
        # Use JMT to figure out proper time for deceleration where
        # curve does not wobbble below min_moving _velocity
        # start[s, velocity, acc]
        # end[s, velocity, acc]

        if start[1] <= self.min_moving_velocity:
            return 0.5

        timer_start = rospy.get_time()

        if start[2] > 0.0:
            # currently speeding up
            time_factor = 0.8
        else:
            time_factor = self.dyn_jmt_time_factor

        a_dist = end[0] - start[0]

        T = get_accel_time(a_dist, start[1], end[1]) * time_factor

        rospy.logdebug("Test decel from v={:3.3f}m/s, a={:3.3f}m/s^2 to v={:3.3f}m/s, a={:3.3f}m/s^2"
                       " in {:3.3f}m and {:3.3f}s."
                       .format(start[1], start[2], end[1], end[2], a_dist, T))

        jmt = JMT(start, end, T)
        jerk = jmt.get_j_at(0.1)
        e_acc = jmt.get_a_at(T - 0.5)
        s_acc = jmt.get_a_at(0.5)

        rospy.logdebug("found initial jerk of {:3.2f}m/s^3 and start_acc={:3.3f}m/s^2 end_acc={:3.3f}m/s^2"
                       " using a_dist of {:3.2f}m and time of {:3.2f}s"
                       .format(jerk, s_acc, e_acc, a_dist, T))

<<<<<<< HEAD
=======
        rospy.logdebug("found initial jerk of {:3.2f}m/s^3 and final acc of {:3.3f}m/s^2"
                       " using a_dist of {:3.2f}m and time of {:3.2f}s"
                       .format(jerk, acc, a_dist, T))
                
>>>>>>> 55c4cbf1
        optimized = False
        time_diff = T * 0.01
        counter = 0
        while optimized is False:
            #if e_acc < self.decel_at_min_moving_velocity and s_acc < start[2]:
            old_e_acc = e_acc
            old_s_acc = s_acc
            if e_acc < end[2] and s_acc < start[2]:
                optimized = True
            else:
                counter = counter + 1
                T = T + time_diff
                jmt = JMT(start, end, T)
                jerk = jmt.get_j_at(0.1)
                e_acc = jmt.get_a_at(T - 0.5)
                s_acc = jmt.get_a_at(0.5)
                if counter == 1 and\
                        ( e_acc - end[2] > old_e_acc - end[2] or
                         start[2] - s_acc > start[2] - old_e_acc):
                    rospy.loginfo("searching wrong direction - go th other way")
                    time_diff = 0.0 - time_diff

                if counter > 30:
                    rospy.logwarn("counter is {} in get_stopping_time - bail!"
                                .format(counter))
                    optimized = True
                rospy.logdebug("found initial jerk of {:3.2f}m/s^3 and start_acc={:3.3f}m/s^2 end_acc={:3.3f}m/s^2"
                       " using a_dist of {:3.2f}m and T={:3.2f}s"
                       .format(jerk, s_acc, e_acc, a_dist, T))

<<<<<<< HEAD

        duration = rospy.get_time() - timer_start
        rospy.loginfo("Shortest Distance to decelerate with max_neg_jerk={:3.3f}m/s^3 "
=======
        rospy.logdebug("found initial jerk of {:3.2f}m/s^3 and final acc of {:3.3f}m/s^2"
                       " using a_dist of {:3.2f}m and time of {:3.2f}s"
                       .format(jerk, acc, a_dist, T))

        duration = rospy.get_time() - timer_start
        rospy.loginfo("Shortest Distance to decelerate with max_jerk={:3.3f}m/s^3 "
>>>>>>> 55c4cbf1
                      "from v={:3.3f}m/s, a={:3.3f}m/s^2 to v={:3.3f}m/s a={:3.3f}m/s^2 in dist {:3.3f}m"
                      " in time {:3.3f}s - Took {:3.4f}s to calc."
                      .format(jerk, start[1], start[2], end[1], end[2],
                              a_dist, T, duration))
        return T

    def setup_stop_jmt(self, ptr_id, a_dist):
        # this is set up to stop the car in a desired distance

        curpt = self.waypoints[ptr_id]
        target_velocity = 1.25 * self.min_moving_velocity # was 1.1, move to just above creep speed
        if curpt.get_a() > 0.0:
            time_adjustment = 0.8
        else:
            time_adjustment = self.dyn_jmt_time_factor

        T = get_accel_time(a_dist, curpt.JMTD.V, target_velocity) *\
            time_adjustment

        if a_dist < 0.1 or T < 0.1:
            # dummy values to prevent matrix singularity
            # if no velocity change required
            rospy.loginfo("No change in velocity found in setup_stop_jmt.")
            a_dist = 0.1
            T = 0.1

        start = [curpt.JMTD.S, curpt.JMTD.V, curpt.JMTD.A]
        end = [curpt.JMTD.S + a_dist, target_velocity, self.decel_at_min_moving_velocity]
        T = self.get_stopping_time(start, end)

        rospy.loginfo("Car set to decel from v={:3.3f}, a={:3.3f} to v={:3.3f}"
            " in dist {:3.3f} m in time {:3.3f} s"
            .format(curpt.JMTD.V, curpt.JMTD.A, target_velocity,
                    a_dist, T))

        jmt = JMT(start, end, T)
        self.JMT_List.append(jmt)
        jmt_ptr = len(self.JMT_List)
        return jmt_ptr-1

    def set_stopped(self, start_ptr, num_wps):
        # set V = 0 for waypoints in range
        if self.state != 'stopped':
            rospy.logwarn("Set car state to stopped at ptr = {}".format(start_ptr))
            self.state = 'stopped'
        for ptr in range(start_ptr, start_ptr + num_wps):
            mod_ptr = ptr % len(self.waypoints)
            self.waypoints[mod_ptr].JMTD.set_VAJt(0.0, 0.0, 0.0, 0.0)
            self.waypoints[mod_ptr].set_v(0.0)
            self.waypoints[mod_ptr].JMT_ptr = -1
        # cleanup jmt stack
        self.JMT_List[:] = []
        # won't match self.next_tl_wp when reset
        self.stop_target = 0

    def set_transition_to_stop(self, mod_ptr):
        # gracefully slow down to stopped at end of jmt decel curve
        disp = self.waypoints[mod_ptr].get_s() -\
            self.waypoints[mod_ptr-1].get_s()

        decel = min(self.waypoints[mod_ptr-1].JMTD.A * 0.5, -0.25)

        #velocity = min(max(0.0, self.waypoints[mod_ptr-1].get_v() -
        #                   math.sqrt(math.fabs(decel) * disp * 2.0)),
        #               self.waypoints[mod_ptr].get_maxV())
        #if velocity <= self.min_moving_velocity:
        if self.velocity <= self.min_moving_velocity:
            if self.get_dist_to_tl() < self.dyn_tl_buffer:
                velocity = 0.0
                decel = 0.0
            else:
                velocity = self.min_moving_velocity
                decel = 0.0
        else:
            velocity = self.min_moving_velocity
        # rospy.loginfo("velocity set to {} using accel = {} "
        #             "and disp = {} at ptr = {}"
        #             .format(velocity, decel, disp, mod_ptr))
        self.waypoints[mod_ptr].set_v(velocity)
        self.waypoints[mod_ptr].JMT_ptr = -1
        self.waypoints[mod_ptr].JMTD.set_VAJt(
            velocity, decel, 0.0, 0.0)

    def gen_point_in_jmt_curve(self, pt, jmt_ptr, t):
        # wrapper function to get the JMT details at the displacement
        # of the waypoint and adjust the waypoint values accordingly
        pt.JMT_ptr = jmt_ptr
        JMT_instance = self.JMT_List[jmt_ptr]
        jmt_pnt = JMT_instance.JMTD_at(pt.get_s(), t, JMT_instance.T * 1.5)
        if jmt_pnt is None:
            rospy.logwarn("JMT_at returned None at ptr_id = {}"
                          .format(pt.ptr_id))
            return -1

        pt.JMTD.set_VAJt(jmt_pnt.V, jmt_pnt.A, jmt_pnt.J, jmt_pnt.time)
        pt.set_v(jmt_pnt.V)
<<<<<<< HEAD
        #rospy.logdebug("velocity set to {:2.2f} using accel = {:3.2f} "
        #               "and disp = {:5.2f} at ptr = {}"
        #               .format(jmt_pnt.V, jmt_pnt.A, pt.get_s(), pt.ptr_id))
=======
        rospy.logdebug("velocity set to {:2.2f} using accel = {:3.2f} "
                       "and disp = {:5.2f} at ptr = {}"
                       .format(jmt_pnt.V, jmt_pnt.A, pt.get_s(), pt.ptr_id))
>>>>>>> 55c4cbf1
        return jmt_pnt.time

    def produce_slowdown(self, start_ptr, num_wps, distance):
        # this generates the deceleration curve based on JMT
        # for the range of waypoints, inserting V = 0.0
        # beyond the stop point
        curpt = self.waypoints[start_ptr]
        # target_velocity = 0.0
        recalc = False  # need to change this -already know

        if curpt.JMT_ptr == -1 or self.state != 'slowdown':
            jmt_ptr = self.setup_stop_jmt(start_ptr, distance)
            curpt.JMT_ptr = jmt_ptr
            if self.state != 'slowdown':
                rospy.logwarn("Set car state to slowdown at ptr = {}".format(curpt.ptr_id))
                self.state = 'slowdown'
        else:
            jmt_ptr = curpt.JMT_ptr
            rospy.logdebug("using old jmt_ptr = {}".format(jmt_ptr))
        JMT_instance = self.JMT_List[jmt_ptr]

        t = 0.0
        for ptr in range(start_ptr + 1, start_ptr + num_wps):
            mod_ptr = ptr % len(self.waypoints)
            curpt = self.waypoints[mod_ptr]

            if curpt.get_s() <= JMT_instance.final_displacement:
                # create the main part of the jmt curve
                if curpt.JMT_ptr != jmt_ptr:
                    t = self.gen_point_in_jmt_curve(curpt, jmt_ptr, t)
                #if curpt.get_v() < 1.10 * self.min_moving_velocity:
                #    rospy.logwarn("propping up V to {} in slowdown curve at ptr = {}"
                #                  .format(1.10 * self.min_moving_velocity, curpt.ptr_id))
                #    curpt.JMTD.set_VAJt(1.10 * self.min_moving_velocity, 0.0, 0.0, 0.0)
                #    curpt.set_v(1.10 * self.min_moving_velocity)
                    if self.check_point(curpt) is True:
                        recalc = True
            else:
                # the car has reached the point where the JMT
                # curve should reach target velocity of 0.0
                # we smooth the transition
                rospy.logdebug("{:4.2f} beyond S = {:4.2f} at ptr_id = {}"
                               .format(curpt.get_s(),
                                       JMT_instance.final_displacement,
                                       mod_ptr))
                self.set_transition_to_stop(mod_ptr)
        return recalc

    def maintain_speed(self, start_ptr, num_wps):
        # sets the speed of the car to default velocity for the
        # range of waypoints
        for ptr in range(start_ptr, start_ptr + num_wps):
            mod_ptr = ptr % len(self.waypoints)
            curpt = self.waypoints[mod_ptr]

            rospy.logdebug("setting to default velocity {:4.3f} at ptr = {}"
                           .format(self.default_velocity, mod_ptr))

            velocity = min(curpt.get_maxV(), self.default_velocity)
            curpt.set_v(velocity)
            if velocity > 0.0:
                try:
                    del_t += (curpt.get_s() - self.waypoints[(ptr - 1) %
                                len(self.waypoints)].get_s()) / velocity
                except NameError:
                    del_t = 0.0
            else:
                del_t = 0
            curpt.JMTD.set_VAJt(velocity, 0.0, 0.0, del_t)
            curpt.JMT_ptr = -1

    def init_acceleration(self, start_ptr, num_wps):
        # starts the car moving with a lead foot
        # TODO - rebuild with interpolated waypoints at smaller increments.
        # sim doesn't handle speeds below 1.0 well - just set to 1.0 to start off.
        offset = 0

        velocity = max(self.min_moving_velocity,
                       self.waypoints[start_ptr].get_v())
        self.waypoints[start_ptr].set_v(velocity)
        self.waypoints[start_ptr].JMTD.set_VAJt(
                    velocity, self.initial_accel, 0.0, 0.0)
        # init_velocity = velocity
        offset += 1
        # while velocity < self.handoff_velocity and offset < num_wps:
        #     disp = self.waypoints[start_ptr + offset].get_s() -\
        #         self.waypoints[start_ptr].get_s()
        #     velocity = min(max(self.min_moving_velocity, init_velocity +
        #                        math.sqrt(self.initial_accel * disp * 2.0)),
        #                    self.waypoints[start_ptr + offset].get_maxV())
        #     rospy.logdebug("velocity set to {} using accel = {} and "
        #                   "disp = {} at ptr = {}"
        #                   .format(velocity, self.initial_accel, disp,
        #                           start_ptr + offset))
        #     self.waypoints[start_ptr + offset].set_v(velocity)
        #     self.waypoints[start_ptr + offset].JMTD.set_VAJt(
        #         velocity, self.initial_accel, 0.0, 0.0)
        #     if self.state != 'speedup':
        #         self.waypoints[start_ptr + offset].JMT_ptr = -1
        #     offset += 1
        return offset - 1

    def generate_speedup(self, start_ptr, end_ptr):
        # this is triggered after initiate_aceleration()
        # gets the car moving - that way we can adjust them
        # independently
        recalc = False
        curpt = self.waypoints[start_ptr]

        if curpt.JMT_ptr == -1 or self.state != 'speedup':
            rospy.logwarn("Set car state to speedup at ptr={}".format(start_ptr))
            self.state = 'speedup'
            accel_rate, a_dist, T = self.get_max_accel(curpt.ptr_id)
            # a_dist = get_accel_distance(curpt.get_v(), self.default_velocity, accel_rate,
            #                            curpt.get_a())
            curpt.JMT_ptr = self.setup_speedup_jmt(curpt, a_dist, self.default_velocity, T)
            # accel_ratio = 1.0, time_factor = 1.0)
            jmt_ptr = curpt.JMT_ptr
        else:
            jmt_ptr = curpt.JMT_ptr
            rospy.logdebug("using old jmt_ptr = {}".format(curpt.JMT_ptr))
        JMT_instance = self.JMT_List[jmt_ptr]

        t = 0.0
        for ptr in range(start_ptr+1, end_ptr):
            mod_ptr = ptr % len(self.waypoints)
            curpt = self.waypoints[mod_ptr]

            if curpt.get_s() <= JMT_instance.final_displacement:
                # create the main part of the jmt curve
                if curpt.JMT_ptr != jmt_ptr:
                    t = self.gen_point_in_jmt_curve(curpt, jmt_ptr, t)
                    if self.check_point(curpt) is True:
                        recalc = True
            else:
                # The car has reached the point where it is near to target
                # velocity
                rospy.logdebug("{} beyond S = {} at ptr_id = {}".format
                               (curpt.get_s(), JMT_instance.final_displacement,
                                mod_ptr))
                self.maintain_speed(mod_ptr, 1)
        return recalc

    def find_stopping_distances(self, ptr):
        # this function generates stopping_distance and min_stopping_distance
        # where stopping_distance is calculated with a comfortable
        # deceleration and min_stop_distance is at limits of acceptable jerk

        # this check is to see if stopping distances calculated in previous
        # won't still be valid
        if (math.fabs(self.stop_calc_v - self.waypoints[ptr].get_v()) > 0.1
              or math.fabs(self.stop_calc_a - self.waypoints[ptr].get_a()) > 0.1):
            # set the values used in the calc
            self.stop_calc_a = self.waypoints[ptr].get_a()
            self.stop_calc_v = self.waypoints[ptr].get_v()
            self.stopping_distance = self.get_min_stopping_distance(
                    self.final_waypoints_start_ptr, -self.max_desired_jerk)
            self.min_stop_distance = self.get_min_stopping_distance(
                    self.final_waypoints_start_ptr, -self.max_jerk)

    def set_creep(self, start_ptr, num_wps):
        # set V = 1.0 for waypoints in range
        if self.state != 'creeping':
            rospy.logwarn("Set car state to creeping at ptr = {}".format(start_ptr))
            self.state = 'creeping'
        for ptr in range(start_ptr, start_ptr + num_wps):
            mod_ptr = ptr % len(self.waypoints)
            self.waypoints[mod_ptr].JMTD.set_VAJt(self.min_moving_velocity,
                                                  0.0, 0.0, 0.0)
            self.waypoints[mod_ptr].set_v(self.min_moving_velocity)
            self.waypoints[mod_ptr].JMT_ptr = -1

    def check_state(self):
        # For now this just checks to see if the car is stopped

        if self.waypoints[self.final_waypoints_start_ptr].get_v() == 0.0:
            # we are stopped
            if self.state != 'stopped':
                rospy.logwarn("We have stopped.")
                self.state = 'stopped'
                self.stopping_distance = 0.0
                self.min_stop_distance = 0.0

    def set_waypoints_velocity(self):
        offset = 0           # offset in front of car to account for latency
        accel_ratio = 2.0  # increase slowing down distance
        recalc = False       # indication that JMT calcs exceed bounds

        if self.final_waypoints_start_ptr == len(self.waypoints) - 1:
            if self.got_to_end is False:
                rospy.logwarn("reached end of track at ptr = {}".format(self.final_waypoints_start_ptr))
                self.got_to_end = True
            dist_to_tl = 0.0
        else:
            dist_to_tl = self.get_dist_to_tl()

        # don't go beyond end of track
        if self.final_waypoints_start_ptr + self.lookahead_wps > len(self.waypoints)-1:
            self.lookahead_wps = (len(self.waypoints)) - self.final_waypoints_start_ptr

        if self.waypoints[self.final_waypoints_start_ptr].get_v() == 0.0:
            # we are stopped
            offset = 0
            if self.state != 'stopped':
                rospy.logwarn("Set car state to stopped at ptr = {}".format(self.final_waypoints_start_ptr))
                self.state = 'stopped'
                self.stopping_distance = 0.0
                self.min_stop_distance = 0.0
<<<<<<< HEAD

        # dont check distances when we are already trying to stop at the target
        if ((self.state == 'slowdown' and self.stop_target == self.next_tl_wp) or\
                self.state == 'stopped') is False:
            self.find_stopping_distances(self.final_waypoints_start_ptr)
            rospy.loginfo("dist_to_tl at ptr = {} is {:4.3f}, stopping_dist = {:4.3f}, state = "
=======
        else:
            if (math.fabs(self.stop_calc_v -
                    self.waypoints[self.final_waypoints_start_ptr].get_v()) > 0.1
                    or 
                    math.fabs(self.stop_calc_a -
                    self.waypoints[self.final_waypoints_start_ptr].get_a()) > 0.1):

                self.stop_calc_v = self.waypoints[self.final_waypoints_start_ptr].get_v()
                self.stop_calc_a = self.waypoints[self.final_waypoints_start_ptr].get_a()
                # self.stopping_distance = get_accel_distance(
                #        self.waypoints[self.final_waypoints_start_ptr].get_v(),
                #        0.0, -self.default_accel/accel_ratio,
                #        self.waypoints[self.final_waypoints_start_ptr].get_a())
                self.stopping_distance = self.get_min_stopping_distance(
                        self.final_waypoints_start_ptr, -self.max_desired_jerk)
                self.min_stop_distance = self.get_min_stopping_distance(
                        self.final_waypoints_start_ptr, -self.max_jerk)

        rospy.loginfo("dist_to_tl at ptr = {} is {:4.3f}, stopping_dist = {:4.3f}, state = "
>>>>>>> 55c4cbf1
                      "{} min_stopping_distance = {:4.2f}"
                      .format(self.next_tl_wp, dist_to_tl, self.stopping_distance, self.state,
                              self.min_stop_distance))

        # handle case where car is stopped at lights and light is red
        if self.state == 'stopped' and dist_to_tl < self.dyn_tl_buffer:
            self.set_stopped(self.final_waypoints_start_ptr,
                             self.lookahead_wps)

<<<<<<< HEAD
        # just creep up to red lights if stopped a short distance from them
        elif (self.state == 'stopped' or self.state == 'creeping' or\
             (self.state == 'speedup' and self.velocity < self.min_moving_velocity)) and\
               dist_to_tl < self.dyn_creep_zone + self.dyn_tl_buffer:

            if dist_to_tl > self.dyn_tl_buffer:
                self.set_creep(self.final_waypoints_start_ptr, self.lookahead_wps)
            else:
                self.set_stopped(self.final_waypoints_start_ptr, self.lookahead_wps)

        # stay in previously calculated slowdown
        elif self.state == 'slowdown' and self.stop_target == self.next_tl_wp:
            if dist_to_tl < self.dyn_tl_buffer and\
                    self.velocity < self.min_moving_velocity:
                self.set_stopped(self.final_waypoints_start_ptr, self.
                                 lookahead_wps)
            else:
                recalc = self.produce_slowdown(self.final_waypoints_start_ptr,
                                           self.lookahead_wps,
                                           dist_to_tl - (self.dyn_tl_buffer - 1.0))

        # switch to slowdown if possible!
        elif (self.state == 'speedup' or self.state == 'maintainspeed') and\
               dist_to_tl - self.dyn_tl_buffer < self.stopping_distance :
            if dist_to_tl - self.dyn_tl_buffer > self.min_stop_distance:
                if self.state != 'slowdown':
                    rospy.logwarn("Within stopping distance of TL - Start to slowdown!")
                self.stop_target = self.next_tl_wp
                recalc = self.produce_slowdown(self.final_waypoints_start_ptr,
                            self.lookahead_wps,
                            dist_to_tl - (self.dyn_tl_buffer - 1.5))
            else:
                rospy.logwarn("Distance to Red light {:3.2f}m shorter than ability {:3.2f}m to slow down in time at ptr = {}"
                                  .format(dist_to_tl, self.min_stop_distance, self.final_waypoints_start_ptr))
                if self.state == 'maintainspeed':
                    self.maintain_speed(self.final_waypoints_start_ptr, self.
                                        lookahead_wps)
=======
        elif dist_to_tl < self.stopping_distance + self.dyn_tl_buffer or\
            dist_to_tl < self.dyn_creep_zone + self.dyn_tl_buffer:
            # this should be covered by stop_target
            #  or\
            # (self.state == 'slowdown' and dist_to_tl < 30):
                # added last check in to try to prevent
                                    # flipping between accel and decel
                                    # when approaching the light

            if dist_to_tl < self.dyn_tl_buffer:
                # small buffer from stop line - stop the car if in this area
                # Todo evaluate if we need to keep going
                rospy.logdebug("Now within tl_buffer = {:4.3f}"
                              .format(self.dyn_tl_buffer))
                #if self.waypoints[self.final_waypoints_start_ptr].get_v() <=\
                #        self.handoff_velocity: 
                if self.velocity <= self.min_moving_velocity:
                    self.set_stopped(self.final_waypoints_start_ptr, self.
                                 lookahead_wps)
                else:
                    rospy.logdebug("Within buffer, but not travelling at creeping speed")
                    
                    recalc = self.produce_slowdown(self.final_waypoints_start_ptr,
                        self.lookahead_wps,
                        dist_to_tl - (self.dyn_tl_buffer - 1.0))

            elif self.state == 'slowdown' and self.stop_target == self.next_tl_wp:
                    recalc = self.produce_slowdown(self.final_waypoints_start_ptr,
                                               self.lookahead_wps,
                                               dist_to_tl - (self.dyn_tl_buffer - 1.0))

            elif dist_to_tl < self.dyn_creep_zone + self.dyn_tl_buffer:
                if self.waypoints[self.final_waypoints_start_ptr].get_v() <=\
                        self.handoff_velocity:
                    self.set_creep(self.final_waypoints_start_ptr, self.lookahead_wps)
                else:
                    if self.state != 'slowdown' and self.state != 'stopped':
                        rospy.logwarn("now start to slowdown")
                    recalc = self.produce_slowdown(self.final_waypoints_start_ptr,
                                               self.lookahead_wps,
                                               dist_to_tl - (self.dyn_tl_buffer - 1.0))
                    self.stop_target = self.next_tl_wp
            else:
                # not sure when this might trigger but not match next if statement - then 
                # reduce car velocity to 0.0 stoping before lights
                # if self.state != 'slowdown' and self.state != 'stopped':
                #    rospy.logwarn("set car state to slowdown at ptr = {}".format(self.final_waypoints_start_ptr))

                if dist_to_tl - self.dyn_tl_buffer > self.min_stop_distance:
                    if self.state != 'slowdown':
                        rospy.logwarn("Within stopping distance of TL - Start to slowdown!")
                        self.stop_target = self.next_tl_wp
                    else:
                        rospy.logwarn("we should not get here! {}, {}".format(self.stop_target, self.next_tl_wp))
                    recalc = self.produce_slowdown(self.final_waypoints_start_ptr,
                                               self.lookahead_wps,
                                               dist_to_tl - (self.dyn_tl_buffer - 1.0))
>>>>>>> 55c4cbf1
                else:
                    recalc = self.generate_speedup(self.final_waypoints_start_ptr,
                        self.final_waypoints_start_ptr +
                        self.lookahead_wps)

        elif dist_to_tl > self.stopping_distance:
            if self.waypoints[self.final_waypoints_start_ptr].get_v() >= \
                min(self.default_velocity, self.waypoints[self.final_waypoints_start_ptr].get_maxV()):
                # handle case where car is at target speed and no
                # traffic lights within stopping distance
                if self.state != 'maintainspeed':
                    rospy.logwarn("Set car state to maintainspeed at ptr = {}".format(self.final_waypoints_start_ptr))
                    self.state = 'maintainspeed'
                self.maintain_speed(self.final_waypoints_start_ptr, self.
                                lookahead_wps)
<<<<<<< HEAD
            else:
                if self.waypoints[self.final_waypoints_start_ptr].get_v() <\
                        min(self.handoff_velocity, self.waypoints[self.final_waypoints_start_ptr].get_maxV()):
                    # Get the car going before handing off to JMT
                    if self.state != 'speedup':
                        rospy.loginfo("Get Car moving from very slow speed at ptr={}.".format(self.final_waypoints_start_ptr))
                    offset =\
                        self.init_acceleration(self.final_waypoints_start_ptr,
                                               self.lookahead_wps)
                if self.waypoints[self.final_waypoints_start_ptr].get_v() <\
                        self.waypoints[self.final_waypoints_start_ptr].get_maxV():
                    recalc = self.generate_speedup(self.final_waypoints_start_ptr +
=======
        else:
            if self.waypoints[self.final_waypoints_start_ptr].get_v() <\
                    min(self.handoff_velocity, self.waypoints[self.final_waypoints_start_ptr].get_maxV()):
                # Get the car going before handing off to JMT
                if self.state != 'speedup':
                    rospy.logwarn("Get Car moving from very slow speed at ptr={}.".format(self.final_waypoints_start_ptr))
                offset =\
                    self.init_acceleration(self.final_waypoints_start_ptr,
                                           self.lookahead_wps)
            if self.waypoints[self.final_waypoints_start_ptr].get_v() <\
                    self.waypoints[self.final_waypoints_start_ptr].get_maxV():
                recalc = self.generate_speedup(self.final_waypoints_start_ptr +
>>>>>>> 55c4cbf1
                                               offset,
                                               self.final_waypoints_start_ptr +
                                               self.lookahead_wps)
        else:
            rospy.logerr("Fell out of state engine - in state {} with dist_to_tl = {:3.2f}m and min_stoppig_distance {:3.2f}m"
                         .format(self.state, dist_to_tl, self.min_stop_distance))

        if recalc is True:
            rospy.logwarn("recalc is set to {} we should recalculate"
                          .format(recalc))

        # Log JMT profile values - Vcalc is calculated value, wheras Veffective is value
        # in twist which might have been limited by local wpt.vMax or global self.max_velocity
        jmt_log = "\nptr_id, JMT_ptr, time, S, Vcalc, A, J, Veffective\n"
        for wpt in self.waypoints[self.final_waypoints_start_ptr:
                                  self.final_waypoints_start_ptr +
                                  self.lookahead_wps]:
            jmt_log += "{}, {}, {}, {:3.4f}\n".format(wpt.ptr_id, wpt.JMT_ptr, wpt.JMTD, wpt.get_v())
        rospy.loginfo(jmt_log)

    def setup_speedup_jmt(self, curpt, a_dist, target_velocity, acceltime=0):
        # this is set up to speedup the car to a desired velocity

        if curpt.get_a() < 0.0:
            time_adjustment = 1.0 #5  # 1.5
        else:
            time_adjustment = self.dyn_jmt_time_factor

        # a_dist = get_accel_distance(curpt.get_v(), target_velocity, self.default_accel, curpt.get_a())
        if acceltime > 0.0:
            T = acceltime
        else:
            T = get_accel_time(a_dist, curpt.get_v(), target_velocity) *\
                time_adjustment

        if a_dist < 0.1 or T < 0.1:
            # dummy values to prevent matrix singularity
            # if no velocity change required
            rospy.logwarn("No change in velocity needed.")
            a_dist = 0.1
            T = 0.1

        start = [curpt.get_s(), curpt.get_v(), curpt.get_a()]
        end = [curpt.get_s() + a_dist, target_velocity, 0.0]

        #if T != acceltime:
        T = self.get_speedup_time(start, end)
<<<<<<< HEAD
        rospy.loginfo("acceltime was {:3.2f}, but T from get_speedup_time is {:3.2f}".format(acceltime, T))

=======
        rospy.logwarn("acceltime was {:3.2f}, but T from get_speedup_time is {:3.2f}".format(acceltime,T))
        
>>>>>>> 55c4cbf1
        rospy.loginfo("Car set to accel from v={:3.3f}, a={:3.3f} to v={:3.3f}"
            " in dist {:3.3f} m in time {:3.3f} s"
            .format(curpt.get_v(), curpt.get_a(), target_velocity,
                    a_dist, T))

        jmt = JMT(start, end, T)
        self.JMT_List.append(jmt)
        jmt_ptr = len(self.JMT_List)
        return jmt_ptr-1

    def setup_jmt(self, curpt, target_velocity, accel_ratio=1.0,
                  time_factor=1.0):
        # How can we adjust these to get a smoother curve

        # do this to make acceleration negative on slowdown
        if target_velocity < curpt.JMTD.V:
            accel_ratio = -accel_ratio

        # accel_ratio set > 1.0 reduces the peak accel rates produced
        # by extending the distance to slow down
        a_dist = get_accel_distance(curpt.JMTD.V, target_velocity,
                                    self.default_accel/accel_ratio,
                                    curpt.JMTD.A)
        # time_factor values set > 1 stretch out the start or end of the curve
        # where the car is going slowest
        T = get_accel_time(a_dist, curpt.JMTD.V, target_velocity) * time_factor

        if a_dist < 0.1 or T < 0.1:
            # dummy values to prevent matrix singularity
            # if no velocity change required
            a_dist = 0.1
            T = 0.1

        rospy.loginfo("Setup JMT to accelerate to {} in dist {} m in time {} s"
                      .format(target_velocity, a_dist, T))

        start = [curpt.JMTD.S, curpt.JMTD.V, curpt.JMTD.A]
        end = [curpt.JMTD.S + a_dist, target_velocity, 0.0]
        jmt = JMT(start, end, T)
        self.JMT_List.append(jmt)
        jmt_ptr = len(self.JMT_List)

        return jmt_ptr-1

    def get_max_accel(self, ptr_id):
        # Use JMT to figure out shortest speedup distance with
        # maximum jerk of < 5.0 at 0.1 s after change in
        # direction of acceleration
        curpt = self.waypoints[ptr_id]
        if (self.default_velocity - curpt.get_v()) < 0.2 and curpt.get_a() >= 0.0:
            rospy.logwarn("no big difference between velocities- just switch to desired at next wp")
            return (0.5, 0.5, 0.1)

        timer_start = rospy.get_time()
        too_short = False

        if curpt.get_a() < 0.0:  # might prefer to check previous state to see if was in slowdown
            rospy.logwarn("look for max accel since currently decelerating at {:3.2f}".format(curpt.get_a()))
            accel_rate = 0.2
            max_jerk = self.max_desired_jerk
        else:  # assume here that this is startup condition
<<<<<<< HEAD
            # rospy.logwarn("just using std values for accel since not decelerating with a={:3.2f}".format(curpt.get_a()))
            accel_rate = self.default_accel
            max_jerk = self.max_desired_jerk
            #a_dist = get_accel_distance(curpt.get_v(), self.default_velocity, self.default_accel,
            #                            curpt.get_a())
            #T = get_accel_time(a_dist, curpt.get_v(), self.default_velocity)
            #return(self.default_accel, a_dist, T)

=======
            rospy.logwarn("just using std values for accel since not decelerating with a={:3.2f}".format(curpt.get_a()))
            a_dist = get_accel_distance(curpt.get_v(), self.default_velocity, self.default_accel,
                                        curpt.get_a())
            T = get_accel_time(a_dist, curpt.get_v(), self.default_velocity)
            return(self.default_accel, a_dist, T)
         
>>>>>>> 55c4cbf1
        a_dist = get_accel_distance(curpt.get_v(), self.default_velocity, accel_rate,
                                    curpt.get_a())
        T = get_accel_time(a_dist, curpt.get_v(), self.default_velocity)

        start = [curpt.get_s(), curpt.get_v(), curpt.get_a()]
        end = [curpt.get_s() + a_dist, self.default_velocity, 0.0]
        rospy.logdebug("Test accel_rate={:3.3f} from v={:3.3f}, a={:3.3f} to v={:3.3f}"
                       " in dist {:3.3f} m in time {:3.3f} s"
                       .format(accel_rate, curpt.get_v(), curpt.get_a(), self.default_velocity, a_dist, T))

        jmt = JMT(start, end, T)
        jerk = jmt.get_j_at(0.1)
        acc = jmt.get_a_at(T - 0.5)

        rospy.logdebug("Using accel = {:3.2f}, found initial jerk of {:3.2f} with a_dist of {:3.2f}"
                       " and final acc of {:3.2f} with a time of {:3.2f}"
                       .format(accel_rate, jerk, a_dist, acc ,T))
        if jerk > max_jerk:
            too_short = True
            acc_diff = -0.1
        else:
            acc_diff = 0.1
        if max_jerk == self.max_desired_jerk:
            acc_diff = acc_diff / 2.0
<<<<<<< HEAD

=======
                
>>>>>>> 55c4cbf1
        optimized = False
        counter = 0
        while optimized is False:
            counter += 1

            old_jerk = jerk
            old_T = T
            old_dist = a_dist

            accel_rate = accel_rate + acc_diff
            if accel_rate < 0.0:
                final_accel = accel_rate - acc_diff
                duration = rospy.get_time() - timer_start
                rospy.logdebug("greatest accel_rate of {:3.2f} to accelerate with max_jerk"
                        "={:3.3f} from v={:3.3f}, a={:3.3f} to v={:3.3f} in "
                        "dist {:3.3f}m in time {:3.3f}s, took {:3.4f}s to calc"
                        .format(final_accel, jerk, curpt.get_v(), curpt.get_a(), self.default_velocity,
                                a_dist, T, duration))
                return(final_accel, a_dist, T)

            a_dist = get_accel_distance(curpt.get_v(), self.default_velocity, accel_rate,
                                    curpt.get_a())
#            T = get_accel_time(a_dist, curpt.get_v(), self.default_velocity)


            end = [curpt.JMTD.S + a_dist, self.default_velocity, 0.0]
            T = get_accel_time(a_dist, curpt.JMTD.V, self.default_velocity)
            rospy.logdebug("Test accel rate of {:3.2f} going from v={:3.3f}, a={:3.3f}"
                           " to v={:3.3f} in dist {:3.3f} m in time {:3.3f} s"
                           .format(accel_rate, curpt.get_v(), curpt.get_a(), self.default_velocity,
                                a_dist, T))

            jmt = JMT(start, end, T)
            jerk = jmt.get_j_at(0.1)
            acc = jmt.get_a_at(T - 0.5)

            rospy.logdebug("Using accel = {:3.2f}, found initial jerk of {:3.2f} with a_dist of {:3.2f}"
                       " and final acc of {:3.2f} with a time of {:3.2f}"
                       .format(accel_rate, jerk, a_dist, acc ,T))

            if too_short is True:
                # looking for first instance that matches
                if jerk < max_jerk:
                    final_accel = accel_rate
                    optimized = True
            else:
                # looking for first instance that fails
                if jerk  > max_jerk:
                    final_accel = accel_rate - acc_diff
                    a_dist = old_dist
                             # get_accel_distance(curpt.get_v(), self.default_velocity, final_accel,
                             #        curpt.get_a())
                    T = old_T
                             # get_accel_time(a_dist, curpt.get_v, self.default_velocity)
                    jerk = old_jerk
                    optimized = True

            if counter > 30:
                rospy.logwarn("counter is {} in get_max_accel - bail with acc={:3.2f}!"
                              .format(counter, accel_rate))
                final_accel = accel_rate
                optimized = True

        duration = rospy.get_time() - timer_start
        rospy.logdebug("greatest accel_rate of {:3.2f} to accelerate with max_jerk"
                       "={:3.3f} from v={:3.3f}, a={:3.3f} to v={:3.3f} in "
                       "dist {:3.3f}m in time {:3.3f}s, took {:3.4f}s to calc"
                       .format(final_accel, jerk, curpt.get_v(), curpt.get_a(), self.default_velocity,
                               a_dist, T, duration))
        return (final_accel, a_dist, T)

    def get_speedup_time(self, start, end):
        # Use JMT to figure out proper time for acceleration where
        # curve does not wobbble above max _velocity
        # start[s, velocity, acc]
        # end[s, velocity, acc]

        if start[1] >= self.default_velocity * 0.95 and\
            start[2] >= 0.0:
            rospy.logwarn("Only small velocity change, time of 0.5 returned")
            return 0.5

        timer_start = rospy.get_time()

        if start[2] < 0.0:
            # currently slowing down
            time_factor = 1.0
        else:
            time_factor = self.dyn_jmt_time_factor

        a_dist = end[0] - start[0]

        T = get_accel_time(a_dist, start[1], end[1]) * time_factor

        rospy.logdebug("Test accel from v={:3.3f}, a={:3.3f} to v={:3.3f}"
                       " in dist {:3.3f} m in time {:3.3f} s"
                       .format(start[1], start[2], end[1], a_dist, T))

        jmt = JMT(start, end, T)
        jerk = jmt.get_j_at(0.1)
        acc = jmt.get_a_at(T - 0.5)

        rospy.logdebug("found initial jerk={:3.2f}m/s^3 and final acc = {:3.2f}m/s^2 "
                       "when using a_dist={:3.2f}m and T={:3.2f}s"
                       .format(jerk, acc, a_dist, T))
<<<<<<< HEAD

=======
                
>>>>>>> 55c4cbf1
        optimized = False
        time_diff = T * 0.01
        counter = 0
        if acc < 0.0:
            while optimized is False:
                T = T + time_diff
                jmt = JMT(start, end, T)
                jerk = jmt.get_j_at(0.1)
                acc = jmt.get_a_at(T - 0.5)
                rospy.logdebug("found initial jerk={:3.2f}m/s^3 and final acc = {:3.2f}m/s^2 "
                               "when using a_dist={:3.2f}m and T={:3.2f}s"
<<<<<<< HEAD
                               .format(jerk, acc, a_dist, T))
=======
                               .format(jerk, acc, a_dist, T))           
>>>>>>> 55c4cbf1
                counter = counter + 1
                if acc > 0.0:
                    optimized = True
                if counter > 30:
                    rospy.logwarn("counter is {} in get_speedup_time - bail!"
                                .format(counter))
                    optimized = True

        duration = rospy.get_time() - timer_start
        rospy.loginfo("Shortest Time to accelerate with max_jerk={:3.3f} and final acc={:3.2f}"
                      "from v={:3.3f}, a={:3.3f} to v={:3.3f} in dist {:3.3f}"
                      " m in time {:3.3f} s - took {:3.4f} s to calc"
                      .format(jerk, acc, start[1], start[2], end[1],
                              a_dist, T, duration))
        return T

    def check_point(self, pt):
        # check if JMT values at point exceed desired values
        recalc = False
        if pt.get_a() > self.max_accel:
            rospy.loginfo("A of {} exceeds max value of {} "
                          "at ptr = {}".format
                          (pt.get_a(), self.max_accel, pt.ptr_id))
            recalc = True
        if pt.get_j() > self.max_jerk:
            rospy.loginfo("J of {} exceeds max value of {} "
                          "at ptr = {}".format
                          (pt.get_j(), self.max_jerk, pt.ptr_id))
            recalc = True
        if pt.get_v() > self.max_velocity:
            rospy.loginfo("V of {} exceeds max value of {} "
                          "at ptr = {}".format
                          (pt.get_v(), self.max_velocity, pt.ptr_id))
            recalc = True
        return recalc

    def obstacle_cb(self, msg):
        # TODO: Callback for /obstacle_waypoint message.
        # We will implement it later
        pass

    def send_waypoints(self):
        # generates the list of LOOKAHEAD_WPS waypoints based on car location
        # for now assume waypoints form a loop - may not be the case

<<<<<<< HEAD
        # do this at start of each cycle so that it doesn't change
=======
        # do this at start of each cycle so that it doesn't change 
>>>>>>> 55c4cbf1
        # if traffic cb happens in middle of loop
        self.next_tl_wp = self.next_tl_wp_tmp

        if self.got_to_end is False:
            self.final_waypoints_start_ptr = self.closest_waypoint()

        if self.testing is True:
            self.run_tests()

        self.set_waypoints_velocity()

        lane = Lane()
        waypoints = []
        for wpt in self.waypoints[self.final_waypoints_start_ptr:
                                  self.final_waypoints_start_ptr +
                                  self.lookahead_wps]:
            waypoints.append(wpt.waypoint)

        lane.waypoints = list(waypoints)
        lane.header.frame_id = '/world'
        lane.header.stamp = rospy.Time.now()
        self.pubs['/final_waypoints'].publish(lane)

        # Publish is_decelerating intention boolean for DBW node to use for
        # braking control
        if self.state is 'slowdown' or self.state is 'stopped':
            self.is_decelerating = True
        else:
            self.is_decelerating = False

        self.pubs['/is_decelerating'].publish(self.is_decelerating)

    def closest_waypoint(self):

        # Use back_search status to figure out car is not going
        # in right direction?
        found = False
        self.back_search = False

        def distance_lambda(a, b): return math.sqrt(
            (a.x-b.x)**2 + (a.y-b.y)**2)

        if self.waypoints and self.last_search_distance:
            dist = distance_lambda(
                self.waypoints[max(0,self.final_waypoints_start_ptr-1)].
                get_position(), self.pose.position)

            for i in range(self.final_waypoints_start_ptr, min(self.
                           final_waypoints_start_ptr + self.lookahead_wps, len(self.waypoints))):
                tmpdist = distance_lambda(self.waypoints[i].
                                          get_position(),
                                          self.pose.position)
                # rospy.logwarn("i={}, tmpdist={:3.2f}, dist={:3.2f},last_search={:3.2f}".format(i, tmpdist, dist, self.last_search_distance))
                if tmpdist < dist:
                    dist = tmpdist
                    if i == len(self.waypoints)-1:
                        # since shortest distance is at end of list, this is a match
                        if abs(dist - self.last_search_distance) < 5.0:
                            found = True
                            self.last_search_distance = dist
                            closest = i
                            break
                else:
                    # distance is starting to get larger so look at
                    # last position
                    if (i < self.final_waypoints_start_ptr + 1):
                        # we're closest to original waypoint, but what if
                        # we're going backwards - loop backwards to make sure
                        # a point further back  isn't closest
                        for j in range(max(i - 2,0),
                                       max(i - self.lookahead_wps - 1,0),
                                       -1):
                            tmpdist = distance_lambda(
                                self.waypoints[j % len(self.waypoints)].
                                get_position(),
                                self.pose.position)
                            # rospy.logwarn("j={}, tmpdist={:3.2f}, dist={:3.2f},last_search={:3.2f}".format(j, tmpdist, dist, self.last_search_distance))

                            if tmpdist <= dist:
                                dist = tmpdist
                                self.back_search = True
                            else:
                                if abs(dist-self.last_search_distance) < 5.0:
                                    self.last_search_distance = dist
                                    closest = ((j+1) % len(self.waypoints))
                                    found = True
                                    break
                                else:
                                    rospy.logwarn("j = {}, new dist {:4.3f} - "
                                                  "{:4.3f} > 5 "
                                                  .format(j, dist,
                                                  self.last_search_distance))
                                    break
                            # end if else
                        # end for
                        # backwards local search was unsuccessful
                        # break so we don't fall back into forwards local
                        break
                    # end if
                    if abs(dist-self.last_search_distance) < 5.0:
                        found = True
                        self.last_search_distance = dist
                        closest = ((i - 1) %
                                len(self.waypoints))
                        break

                    rospy.logwarn("i = {}, new dist {:4.3f} - {:4.3f} > 5"
                                  .format(i, dist, self.last_search_distance))
                    # end if
                # end if else
            # end for - fall out no closest match that looks acceptable
            if found is False:
                rospy.logwarn("waypoint_updater:closest_waypoint local search not "
                              "satisfied - run full search")
        # end if

        x = self.pose.position.x
        y = self.pose.position.y

        if found is False:
            rospy.logdebug("waypoint_updater run KDTree full search")
            # run full search with KDTree
            closest = self.waypoint_tree.query([x,y],1)[1]

            # check to see if closest point is in front or behind car
            cl_vect = np.array(self.waypoints_2d[closest])
            prev_vect = np.array(self.waypoints_2d[closest-1])
            pos_vect = np.array([x,y])

            val = np.dot(cl_vect - prev_vect, pos_vect-cl_vect)

            if val > 0:
                closest = (closest + 1 ) % len(self.waypoints)

            self.last_search_distance = distance_lambda(
                                self.waypoints[closest].
                                get_position(),
                                self.pose.position)
            rospy.logdebug("KDTree: closest={}, dist={:3.2f}".format(closest, self.last_search_distance))
        return closest


    def run_tests(self):
        self.next_tl_wp = -1
        ## test of creep
        if self.final_waypoints_start_ptr in range(270,294):
            self.next_tl_wp = 293
            if self.state != 'creeping' and self.final_waypoints_start_ptr >= 288:
                self.test_counter += 1
                if self.test_counter > 60:
                    self.next_tl_wp = -1
        #### Test of seeing light too late
        if self.final_waypoints_start_ptr > 400 and self.final_waypoints_start_ptr < 411:
            self.next_tl_wp = 410
        if self.final_waypoints_start_ptr > 420 and self.final_waypoints_start_ptr < 480:
            self.test_counter = 0
            self.next_tl_wp = 500
        if self.final_waypoints_start_ptr >= 510 and self.final_waypoints_start_ptr < 753:
            self.next_tl_wp = 753
            if self.state != 'slowdown' and self.final_waypoints_start_ptr >= 748:
                self.test_counter += 1
                if self.test_counter > 60:
                    self.next_tl_wp = -1


if __name__ == '__main__':
    try:
        WaypointUpdater()
    except rospy.ROSInterruptException:
        rospy.logerr('Could not start waypoint updater node.')<|MERGE_RESOLUTION|>--- conflicted
+++ resolved
@@ -82,13 +82,8 @@
         self.last_search_distance = None
         self.last_search_time = None
         self.dyn_test_stoplight = False
-<<<<<<< HEAD
-        self.next_tl_wp = 293 #-1  # None
-        self.next_tl_wp_tmp = 293 # use to prevent race conditions during loop cycle
-=======
         self.next_tl_wp = -1  # None
         self.next_tl_wp_tmp = -1 # use to prevent race conditions during loop cycle
->>>>>>> 55c4cbf1
         self.dyn_tl_buffer = 2.5  # tunable distance to stop before tl wp
         self.dyn_creep_zone = 7.5  # should only creep forward in this buffer
         self.dyn_jmt_time_factor = 1.0  # tunable factor to make nicer s curve
@@ -352,23 +347,15 @@
         # this can happen before we get a traffic_wp msg
         if not self.next_tl_wp:
             self.next_tl_wp = -1
-<<<<<<< HEAD
         if self.next_tl_wp in range(1, len(self.waypoints)):  # > 1 and self.next_tl_wp < len(self.waypoints):  
-=======
-        if self.next_tl_wp > -1:  # self.final_waypoints_start_ptr:
-            # TODO does not account for looping - don't think it needs to
->>>>>>> 55c4cbf1
             dist_to_tl = self.waypoints[self.next_tl_wp - 1].get_s() -\
                         self.waypoints[self.final_waypoints_start_ptr].get_s()
         else:
             dist_to_tl = 5000  # big number
         return dist_to_tl
 
-<<<<<<< HEAD
+
     def get_min_stopping_distance(self, ptr_id, max_neg_jerk):
-=======
-    def get_min_stopping_distance(self, ptr_id, max_jerk):
->>>>>>> 55c4cbf1
         # Use JMT to figure out shortest stopping distance with
         # maximum jerk of < 5.0 at 0.1 s after change in
         # direction of acceleration
@@ -386,12 +373,8 @@
         else:
             time_factor = self.dyn_jmt_time_factor
 
-<<<<<<< HEAD
         if math.fabs(-self.max_desired_jerk - max_neg_jerk) < 0.1:
             # if we are using_max_desired_jerk then start here
-=======
-        if math.fabs(max_jerk + self.max_desired_jerk) < 0.1:
->>>>>>> 55c4cbf1
             decel_rate = 0.6
         else:
             # empirical settings to start closer to goal
@@ -423,29 +406,18 @@
         end_jerk = jmt.get_j_at(T - 0.1)
         acc = jmt.get_a_at(T - 0.5)
 
-<<<<<<< HEAD
         rospy.logdebug("found initial jerk={:3.2f}m/s^3, final jerk={:3.2f}m/s^3 "
                        "final acc of {:3.2f}m/s^2 "
                        "when using decel_rate={:3.2f}m/s a_dist ={:3.2f}m and T={:3.2f}s"
                        .format(start_jerk, end_jerk, acc, decel_rate, a_dist, T))
 
         if start_jerk < max_neg_jerk or end_jerk > -max_neg_jerk:
-=======
-        rospy.logdebug("found initial jerk of {:3.2f}m/s^3 and final acc of {:3.2f}m/s^2"
-                       " when using decel_rate={:3.2f}m/s a_dist ={:3.2f}m and T={:3.2f}s"
-                       .format(jerk, acc, decel_rate, a_dist, T))
-
-        if jerk < max_jerk:
->>>>>>> 55c4cbf1
             too_short = True
             dist_diff = 1.0
         else:
             dist_diff = -1.0
-<<<<<<< HEAD
+
         if math.fabs(max_neg_jerk + self.max_desired_jerk) < 0.1:
-=======
-        if math.fabs(max_jerk + self.max_desired_jerk) < 0.1:
->>>>>>> 55c4cbf1
             dist_diff = 2 * dist_diff
 
         optimized = False
@@ -458,38 +430,24 @@
             if a_dist < 0.0:
                 final_dist = a_dist - dist_diff
                 duration = rospy.get_time() - timer_start
-<<<<<<< HEAD
                 rospy.logdebug("Shortest distance to decelerate with max_neg_jerk"
                         "={:3.3f} from v={:3.3f}, a={:3.3f} to v={:3.3f} in "
                         "dist {:3.3f}m in time {:3.3f}s, took {:3.4f}s to calc"
                         .format(start_jerk, start[1], start[2], end[1],
-=======
-                rospy.logdebug("Shortest distance to decelerate with max_jerk"
-                        "={:3.3f} from v={:3.3f}, a={:3.3f} to v={:3.3f} in "
-                        "dist {:3.3f}m in time {:3.3f}s, took {:3.4f}s to calc"
-                        .format(jerk, start[1], start[2], end[1],
->>>>>>> 55c4cbf1
                                 final_dist, T, duration))
                 return(final_dist)
 
             #end = [curpt.JMTD.S + a_dist, self.min_moving_velocity, self.decel_at_min_moving_velocity]
             end[0] = curpt.get_s() + a_dist
             T = get_accel_time(a_dist, curpt.JMTD.V, 0.0) * time_factor
-<<<<<<< HEAD
         #    rospy.logdebug("Test deceleration from v={:3.3f}, a={:3.3f} to v={:3.3f}, a={:3.3f} "
         #                   " in dist={:3.3f}m and T={:3.3f}s"
         #                   .format(start[1], start[2], end[1], end[2], a_dist, T))
-=======
-            rospy.logdebug("Test deceleration from v={:3.3f}, a={:3.3f} to v={:3.3f}, a={:3.3f} "
-                           " in dist={:3.3f}m and T={:3.3f}s"
-                           .format(start[1], start[2], end[1], end[2], a_dist, T))
->>>>>>> 55c4cbf1
             jmt = JMT(start, end, T)
             start_jerk = jmt.get_j_at(0.1)
             end_jerk = jmt.get_j_at(T - 0.1)
             acc = jmt.get_a_at(T - 0.5)
 
-<<<<<<< HEAD
             rospy.logdebug("found initial jerk={:3.2f}m/s^3, final jerk={:3.2f}m/s^3 "
                        "final acc of {:3.2f}m/s^2 "
                        "when using decel_rate={:3.2f}m/s a_dist ={:3.2f}m and T={:3.2f}s"
@@ -498,26 +456,13 @@
             if too_short is True:
                 # looking for first instance that matches
                 if start_jerk > max_neg_jerk and end_jerk < -max_neg_jerk:
-=======
-            rospy.logdebug("found initial jerk of {:3.2f}m/s^3 and final acc of {:3.2f}m/s^2"
-                           " when using a_dist ={:3.2f}m and T={:3.2f}s"
-                           .format(jerk, acc, a_dist, T))
-
-            if too_short is True:
-                # looking for first instance that matches
-                if jerk > max_jerk:
->>>>>>> 55c4cbf1
                     final_dist = a_dist
                     optimized = True
             else:
                 # looking for first instance that fails
-<<<<<<< HEAD
                 # this is wrong, but fixing it breaks everything
                 #if start_jerk < 0.0 - max_neg_jerk:
                 if start_jerk < max_neg_jerk or end_jerk > -max_neg_jerk:
-=======
-                if jerk < 0.0 - max_jerk:
->>>>>>> 55c4cbf1
                     final_dist = a_dist - dist_diff
                     start_jerk = old_sjerk
                     end_jerk = old_ejerk
@@ -525,27 +470,15 @@
 
             if counter > 50 and optimized is False:
                 final_dist = a_dist
-<<<<<<< HEAD
                 rospy.logwarn("counter is {} in get_min_stopping_distance initial jerk={:3.2f}, final_jerk={:3.2f} dist={:3.2f}m- bail!"
                               .format(counter, start_jerk, end_jerk, final_dist))
-=======
-                rospy.logwarn("counter is {} in get_min_stopping_distance jerk ={:3.2f}, dist={:3.2f}- bail!"
-                              .format(counter, jerk, final_dist))
->>>>>>> 55c4cbf1
                 optimized = True
 
         duration = rospy.get_time() - timer_start
-<<<<<<< HEAD
         rospy.loginfo("Shortest Distance of {:3.3f}m to decelerate with start_jerk={:3.3f}, end_jerk={:3.3f} ,"
                       "from v={:3.3f}, a={:3.3f} to v={:3.3f}, a={:3.3f}"
                       " in {:3.3f}s - Took {:3.4f}s to calc"
                       .format(final_dist, start_jerk, end_jerk, start[1], start[2], end[1], end[2],
-=======
-        rospy.loginfo("Shortest Distance of {:3.3f}m to decelerate with max_jerk={:3.3f}"
-                      "from v={:3.3f}, a={:3.3f} to v={:3.3f}"
-                      " in {:3.3f}s - Took {:3.4f}s to calc"
-                      .format(final_dist, jerk, start[1], start[2], end[1],
->>>>>>> 55c4cbf1
                               T, duration))
         return final_dist
 
@@ -583,13 +516,6 @@
                        " using a_dist of {:3.2f}m and time of {:3.2f}s"
                        .format(jerk, s_acc, e_acc, a_dist, T))
 
-<<<<<<< HEAD
-=======
-        rospy.logdebug("found initial jerk of {:3.2f}m/s^3 and final acc of {:3.3f}m/s^2"
-                       " using a_dist of {:3.2f}m and time of {:3.2f}s"
-                       .format(jerk, acc, a_dist, T))
-                
->>>>>>> 55c4cbf1
         optimized = False
         time_diff = T * 0.01
         counter = 0
@@ -620,18 +546,8 @@
                        " using a_dist of {:3.2f}m and T={:3.2f}s"
                        .format(jerk, s_acc, e_acc, a_dist, T))
 
-<<<<<<< HEAD
-
         duration = rospy.get_time() - timer_start
         rospy.loginfo("Shortest Distance to decelerate with max_neg_jerk={:3.3f}m/s^3 "
-=======
-        rospy.logdebug("found initial jerk of {:3.2f}m/s^3 and final acc of {:3.3f}m/s^2"
-                       " using a_dist of {:3.2f}m and time of {:3.2f}s"
-                       .format(jerk, acc, a_dist, T))
-
-        duration = rospy.get_time() - timer_start
-        rospy.loginfo("Shortest Distance to decelerate with max_jerk={:3.3f}m/s^3 "
->>>>>>> 55c4cbf1
                       "from v={:3.3f}m/s, a={:3.3f}m/s^2 to v={:3.3f}m/s a={:3.3f}m/s^2 in dist {:3.3f}m"
                       " in time {:3.3f}s - Took {:3.4f}s to calc."
                       .format(jerk, start[1], start[2], end[1], end[2],
@@ -728,15 +644,9 @@
 
         pt.JMTD.set_VAJt(jmt_pnt.V, jmt_pnt.A, jmt_pnt.J, jmt_pnt.time)
         pt.set_v(jmt_pnt.V)
-<<<<<<< HEAD
         #rospy.logdebug("velocity set to {:2.2f} using accel = {:3.2f} "
         #               "and disp = {:5.2f} at ptr = {}"
         #               .format(jmt_pnt.V, jmt_pnt.A, pt.get_s(), pt.ptr_id))
-=======
-        rospy.logdebug("velocity set to {:2.2f} using accel = {:3.2f} "
-                       "and disp = {:5.2f} at ptr = {}"
-                       .format(jmt_pnt.V, jmt_pnt.A, pt.get_s(), pt.ptr_id))
->>>>>>> 55c4cbf1
         return jmt_pnt.time
 
     def produce_slowdown(self, start_ptr, num_wps, distance):
@@ -945,34 +855,12 @@
                 self.state = 'stopped'
                 self.stopping_distance = 0.0
                 self.min_stop_distance = 0.0
-<<<<<<< HEAD
 
         # dont check distances when we are already trying to stop at the target
         if ((self.state == 'slowdown' and self.stop_target == self.next_tl_wp) or\
                 self.state == 'stopped') is False:
             self.find_stopping_distances(self.final_waypoints_start_ptr)
             rospy.loginfo("dist_to_tl at ptr = {} is {:4.3f}, stopping_dist = {:4.3f}, state = "
-=======
-        else:
-            if (math.fabs(self.stop_calc_v -
-                    self.waypoints[self.final_waypoints_start_ptr].get_v()) > 0.1
-                    or 
-                    math.fabs(self.stop_calc_a -
-                    self.waypoints[self.final_waypoints_start_ptr].get_a()) > 0.1):
-
-                self.stop_calc_v = self.waypoints[self.final_waypoints_start_ptr].get_v()
-                self.stop_calc_a = self.waypoints[self.final_waypoints_start_ptr].get_a()
-                # self.stopping_distance = get_accel_distance(
-                #        self.waypoints[self.final_waypoints_start_ptr].get_v(),
-                #        0.0, -self.default_accel/accel_ratio,
-                #        self.waypoints[self.final_waypoints_start_ptr].get_a())
-                self.stopping_distance = self.get_min_stopping_distance(
-                        self.final_waypoints_start_ptr, -self.max_desired_jerk)
-                self.min_stop_distance = self.get_min_stopping_distance(
-                        self.final_waypoints_start_ptr, -self.max_jerk)
-
-        rospy.loginfo("dist_to_tl at ptr = {} is {:4.3f}, stopping_dist = {:4.3f}, state = "
->>>>>>> 55c4cbf1
                       "{} min_stopping_distance = {:4.2f}"
                       .format(self.next_tl_wp, dist_to_tl, self.stopping_distance, self.state,
                               self.min_stop_distance))
@@ -982,7 +870,6 @@
             self.set_stopped(self.final_waypoints_start_ptr,
                              self.lookahead_wps)
 
-<<<<<<< HEAD
         # just creep up to red lights if stopped a short distance from them
         elif (self.state == 'stopped' or self.state == 'creeping' or\
              (self.state == 'speedup' and self.velocity < self.min_moving_velocity)) and\
@@ -1020,65 +907,6 @@
                 if self.state == 'maintainspeed':
                     self.maintain_speed(self.final_waypoints_start_ptr, self.
                                         lookahead_wps)
-=======
-        elif dist_to_tl < self.stopping_distance + self.dyn_tl_buffer or\
-            dist_to_tl < self.dyn_creep_zone + self.dyn_tl_buffer:
-            # this should be covered by stop_target
-            #  or\
-            # (self.state == 'slowdown' and dist_to_tl < 30):
-                # added last check in to try to prevent
-                                    # flipping between accel and decel
-                                    # when approaching the light
-
-            if dist_to_tl < self.dyn_tl_buffer:
-                # small buffer from stop line - stop the car if in this area
-                # Todo evaluate if we need to keep going
-                rospy.logdebug("Now within tl_buffer = {:4.3f}"
-                              .format(self.dyn_tl_buffer))
-                #if self.waypoints[self.final_waypoints_start_ptr].get_v() <=\
-                #        self.handoff_velocity: 
-                if self.velocity <= self.min_moving_velocity:
-                    self.set_stopped(self.final_waypoints_start_ptr, self.
-                                 lookahead_wps)
-                else:
-                    rospy.logdebug("Within buffer, but not travelling at creeping speed")
-                    
-                    recalc = self.produce_slowdown(self.final_waypoints_start_ptr,
-                        self.lookahead_wps,
-                        dist_to_tl - (self.dyn_tl_buffer - 1.0))
-
-            elif self.state == 'slowdown' and self.stop_target == self.next_tl_wp:
-                    recalc = self.produce_slowdown(self.final_waypoints_start_ptr,
-                                               self.lookahead_wps,
-                                               dist_to_tl - (self.dyn_tl_buffer - 1.0))
-
-            elif dist_to_tl < self.dyn_creep_zone + self.dyn_tl_buffer:
-                if self.waypoints[self.final_waypoints_start_ptr].get_v() <=\
-                        self.handoff_velocity:
-                    self.set_creep(self.final_waypoints_start_ptr, self.lookahead_wps)
-                else:
-                    if self.state != 'slowdown' and self.state != 'stopped':
-                        rospy.logwarn("now start to slowdown")
-                    recalc = self.produce_slowdown(self.final_waypoints_start_ptr,
-                                               self.lookahead_wps,
-                                               dist_to_tl - (self.dyn_tl_buffer - 1.0))
-                    self.stop_target = self.next_tl_wp
-            else:
-                # not sure when this might trigger but not match next if statement - then 
-                # reduce car velocity to 0.0 stoping before lights
-                # if self.state != 'slowdown' and self.state != 'stopped':
-                #    rospy.logwarn("set car state to slowdown at ptr = {}".format(self.final_waypoints_start_ptr))
-
-                if dist_to_tl - self.dyn_tl_buffer > self.min_stop_distance:
-                    if self.state != 'slowdown':
-                        rospy.logwarn("Within stopping distance of TL - Start to slowdown!")
-                        self.stop_target = self.next_tl_wp
-                    else:
-                        rospy.logwarn("we should not get here! {}, {}".format(self.stop_target, self.next_tl_wp))
-                    recalc = self.produce_slowdown(self.final_waypoints_start_ptr,
-                                               self.lookahead_wps,
-                                               dist_to_tl - (self.dyn_tl_buffer - 1.0))
->>>>>>> 55c4cbf1
                 else:
                     recalc = self.generate_speedup(self.final_waypoints_start_ptr,
                         self.final_waypoints_start_ptr +
@@ -1094,7 +922,6 @@
                     self.state = 'maintainspeed'
                 self.maintain_speed(self.final_waypoints_start_ptr, self.
                                 lookahead_wps)
-<<<<<<< HEAD
             else:
                 if self.waypoints[self.final_waypoints_start_ptr].get_v() <\
                         min(self.handoff_velocity, self.waypoints[self.final_waypoints_start_ptr].get_maxV()):
@@ -1107,20 +934,6 @@
                 if self.waypoints[self.final_waypoints_start_ptr].get_v() <\
                         self.waypoints[self.final_waypoints_start_ptr].get_maxV():
                     recalc = self.generate_speedup(self.final_waypoints_start_ptr +
-=======
-        else:
-            if self.waypoints[self.final_waypoints_start_ptr].get_v() <\
-                    min(self.handoff_velocity, self.waypoints[self.final_waypoints_start_ptr].get_maxV()):
-                # Get the car going before handing off to JMT
-                if self.state != 'speedup':
-                    rospy.logwarn("Get Car moving from very slow speed at ptr={}.".format(self.final_waypoints_start_ptr))
-                offset =\
-                    self.init_acceleration(self.final_waypoints_start_ptr,
-                                           self.lookahead_wps)
-            if self.waypoints[self.final_waypoints_start_ptr].get_v() <\
-                    self.waypoints[self.final_waypoints_start_ptr].get_maxV():
-                recalc = self.generate_speedup(self.final_waypoints_start_ptr +
->>>>>>> 55c4cbf1
                                                offset,
                                                self.final_waypoints_start_ptr +
                                                self.lookahead_wps)
@@ -1168,13 +981,8 @@
 
         #if T != acceltime:
         T = self.get_speedup_time(start, end)
-<<<<<<< HEAD
         rospy.loginfo("acceltime was {:3.2f}, but T from get_speedup_time is {:3.2f}".format(acceltime, T))
 
-=======
-        rospy.logwarn("acceltime was {:3.2f}, but T from get_speedup_time is {:3.2f}".format(acceltime,T))
-        
->>>>>>> 55c4cbf1
         rospy.loginfo("Car set to accel from v={:3.3f}, a={:3.3f} to v={:3.3f}"
             " in dist {:3.3f} m in time {:3.3f} s"
             .format(curpt.get_v(), curpt.get_a(), target_velocity,
@@ -1236,7 +1044,6 @@
             accel_rate = 0.2
             max_jerk = self.max_desired_jerk
         else:  # assume here that this is startup condition
-<<<<<<< HEAD
             # rospy.logwarn("just using std values for accel since not decelerating with a={:3.2f}".format(curpt.get_a()))
             accel_rate = self.default_accel
             max_jerk = self.max_desired_jerk
@@ -1245,14 +1052,6 @@
             #T = get_accel_time(a_dist, curpt.get_v(), self.default_velocity)
             #return(self.default_accel, a_dist, T)
 
-=======
-            rospy.logwarn("just using std values for accel since not decelerating with a={:3.2f}".format(curpt.get_a()))
-            a_dist = get_accel_distance(curpt.get_v(), self.default_velocity, self.default_accel,
-                                        curpt.get_a())
-            T = get_accel_time(a_dist, curpt.get_v(), self.default_velocity)
-            return(self.default_accel, a_dist, T)
-         
->>>>>>> 55c4cbf1
         a_dist = get_accel_distance(curpt.get_v(), self.default_velocity, accel_rate,
                                     curpt.get_a())
         T = get_accel_time(a_dist, curpt.get_v(), self.default_velocity)
@@ -1277,11 +1076,7 @@
             acc_diff = 0.1
         if max_jerk == self.max_desired_jerk:
             acc_diff = acc_diff / 2.0
-<<<<<<< HEAD
-
-=======
-                
->>>>>>> 55c4cbf1
+
         optimized = False
         counter = 0
         while optimized is False:
@@ -1387,11 +1182,7 @@
         rospy.logdebug("found initial jerk={:3.2f}m/s^3 and final acc = {:3.2f}m/s^2 "
                        "when using a_dist={:3.2f}m and T={:3.2f}s"
                        .format(jerk, acc, a_dist, T))
-<<<<<<< HEAD
-
-=======
-                
->>>>>>> 55c4cbf1
+
         optimized = False
         time_diff = T * 0.01
         counter = 0
@@ -1403,11 +1194,7 @@
                 acc = jmt.get_a_at(T - 0.5)
                 rospy.logdebug("found initial jerk={:3.2f}m/s^3 and final acc = {:3.2f}m/s^2 "
                                "when using a_dist={:3.2f}m and T={:3.2f}s"
-<<<<<<< HEAD
                                .format(jerk, acc, a_dist, T))
-=======
-                               .format(jerk, acc, a_dist, T))           
->>>>>>> 55c4cbf1
                 counter = counter + 1
                 if acc > 0.0:
                     optimized = True
@@ -1453,11 +1240,7 @@
         # generates the list of LOOKAHEAD_WPS waypoints based on car location
         # for now assume waypoints form a loop - may not be the case
 
-<<<<<<< HEAD
         # do this at start of each cycle so that it doesn't change
-=======
-        # do this at start of each cycle so that it doesn't change 
->>>>>>> 55c4cbf1
         # if traffic cb happens in middle of loop
         self.next_tl_wp = self.next_tl_wp_tmp
 
