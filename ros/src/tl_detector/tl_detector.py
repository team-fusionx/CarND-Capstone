#!/usr/bin/env python
import rospy
from std_msgs.msg import Int32
from geometry_msgs.msg import PoseStamped, Pose
from styx_msgs.msg import TrafficLightArray, TrafficLight
from styx_msgs.msg import Lane
from sensor_msgs.msg import Image
from cv_bridge import CvBridge
from light_classification.tl_classifier import TLClassifier
import tf
import cv2
import yaml
import math
import time

STATE_COUNT_THRESHOLD = 3
<<<<<<< HEAD
=======
TLC_ENABLED = False # Global variable - Traffic Light classifier enabled 
>>>>>>> 149cbb52

class TLDetector(object):
    def __init__(self):
        rospy.init_node('tl_detector')

        #Variable Definitions
        self.pose = None
        self.waypoints = None
        self.camera_image = None
        self.lights = []
<<<<<<< HEAD
        # List of positions that correspond to the line to stop in front of for a given intersection
        config_string = rospy.get_param("/traffic_light_config")
        self.config = yaml.load(config_string)
        self.upcoming_red_light_pub = rospy.Publisher('/traffic_waypoint', Int32, queue_size=1)

        self.stop_line_positions = self.config['stop_line_positions']
        self.stop_line_waypoints = []
        
        
=======

        config_string = rospy.get_param("/traffic_light_config")
        self.config = yaml.load(config_string)

>>>>>>> 149cbb52
        self.bridge = CvBridge()
        self.light_classifier = TLClassifier()
        self.listener = tf.TransformListener()

        self.state = TrafficLight.UNKNOWN
        self.last_state = TrafficLight.UNKNOWN
<<<<<<< HEAD
        self.previous_light_state =  TrafficLight.UNKNOWN
        self.busy = False
        
=======
>>>>>>> 149cbb52
        self.last_wp = -1
        self.state_count = 0

        self.L_update = False
        rospy.loginfo('Red: %s', TrafficLight.RED)
        rospy.loginfo('Yellow: %s', TrafficLight.YELLOW)
        rospy.loginfo('Green: %s', TrafficLight.GREEN)
        rospy.loginfo('Unknown: %s', TrafficLight.UNKNOWN)

<<<<<<< HEAD
=======

        # List of positions that correspond to the line to stop in front of for a given intersection
        self.stop_line_positions = self.config['stop_line_positions']
        self.stop_line_waypoints = []

        self.upcoming_red_light_pub = rospy.Publisher('/traffic_waypoint', Int32, queue_size=1)

>>>>>>> 149cbb52
        #tl_detection node subscribes to:
        #/base_waypoints provides the complete list of waypoints for the course.
        #/current_pose can be used used to determine the vehicle's location.
        #/image_color which provides an image stream from the car's camera. These images are used to determine the color of upcoming traffic lights.
        #/vehicle/traffic_lights provides the (x, y, z) coordinates of all traffic lights.

<<<<<<< HEAD
        sub1 = rospy.Subscriber('/current_pose', PoseStamped, self.pose_cb, queue_size=1)
        sub2 = rospy.Subscriber('/base_waypoints', Lane, self.waypoints_cb, queue_size=1)
=======
        sub1 = rospy.Subscriber('/current_pose', PoseStamped, self.pose_cb)
        sub2 = rospy.Subscriber('/base_waypoints', Lane, self.waypoints_cb)
>>>>>>> 149cbb52

        '''
        /vehicle/traffic_lights provides you with the location of the traffic light in 3D map space and
        helps you acquire an accurate ground truth data source for the traffic light
        classifier by sending the current color state of all traffic lights in the
        simulator. When testing on the vehicle, the color state will not be available. You'll need to
        rely on the position of the light and the camera image to predict it.
        '''
<<<<<<< HEAD
       
        sub3 = rospy.Subscriber('/vehicle/traffic_lights', TrafficLightArray, self.traffic_cb, queue_size=1)
        sub6 = rospy.Subscriber('/image_color', Image, self.image_cb, queue_size=1)
=======
        sub3 = rospy.Subscriber('/vehicle/traffic_lights', TrafficLightArray, self.traffic_cb)
        sub6 = rospy.Subscriber('/image_color', Image, self.image_cb)
>>>>>>> 149cbb52

        rospy.spin()

    def pose_cb(self, msg):
        """Callback fuction for vehicle's location."""
        self.pose = msg

    def waypoints_cb(self, waypoints):
        """Callback fuction for list of all waypoints."""
        self.waypoints = waypoints
        self.stop_line_waypoints = []
        for pts in self.stop_line_positions:
            sl_wp = self.get_closest_waypoint(pts[0], pts[1], self.waypoints)
            self.stop_line_waypoints.append(sl_wp)


    def traffic_cb(self, msg):
        self.lights = msg.lights

    def image_cb(self, msg):
        """Identifies red lights in the incoming camera image and publishes the index 
            of the waypoint closest to the red light's stop line to /traffic_waypoint

        Args:
            msg (Image): image from car-mounted camera

        """
        self.has_image = True
        self.camera_image = msg

        #light_wp, state = self.process_traffic_lights()     

        """ Added the following to confirm classifier light state - to rule out any latency issue
        """	
        light_wp, gt_state, tl_state = self.process_traffic_lights()
        
<<<<<<< HEAD
        if self.light_classifier is not None:
=======
        if TLC_ENABLED:
>>>>>>> 149cbb52
            state = tl_state
        else:		
            state = gt_state
        '''
        Publish upcoming red lights at camera frequency.
        Each predicted state has to occur `STATE_COUNT_THRESHOLD` number
        of times till we start using it. Otherwise the previous stable state is
        used.
        '''
        if self.state != state:
            self.state_count = 0
            self.state = state
            self.L_update = True 
            
        elif self.state_count >= STATE_COUNT_THRESHOLD:
            self.last_state = self.state
            light_wp = light_wp if state == TrafficLight.RED else -1
            self.last_wp = light_wp
            self.upcoming_red_light_pub.publish(Int32(light_wp))
            if self.L_update:
                self.L_update = False
<<<<<<< HEAD
                if self.light_classifier is not None:
=======
                if TLC_ENABLED:
>>>>>>> 149cbb52
                    rospy.loginfo('Upcoming GT Light state: %s',gt_state)     
                    rospy.loginfo('Upcoming Classifier Light state: %s',state)
                else:
                    rospy.loginfo('Upcoming GT Light state: %s',state)     
                    rospy.loginfo('Upcoming Classifier Light state: %s',tl_state)			
                rospy.loginfo('Upcoming Stop line: %f',light_wp)
        else:
            self.upcoming_red_light_pub.publish(Int32(self.last_wp))
        self.state_count += 1


    def get_closest_waypoint(self, x, y, waypoints):
        """Identifies the closest path waypoint to the given position
            https://en.wikipedia.org/wiki/Closest_pair_of_points_problem
        Args:
            pose (Pose): position to match a waypoint to

        Returns:
            int: index of the closest waypoint in self.waypoints

        """
        wp_id = 0
        wps = waypoints.waypoints

        wpx = wps[0].pose.pose.position.x
        wpy = wps[0].pose.pose.position.y

        min_dist = math.sqrt((x - wpx)**2 + (y - wpy)**2)

        # check all the waypoints to see which one is the closest to our current position
        for i, waypoint in enumerate(wps):
            wps_x = waypoint.pose.pose.position.x
            wps_y = waypoint.pose.pose.position.y
            dist = math.sqrt((x - wps_x)**2 + (y - wps_y)**2)
            if (dist < min_dist): #we found a closer wp
                wp_id = i         # we store the index of the closest waypoint
                min_dist = dist    # we save the distance of the closest waypoint

        #returns the index of the closest waypoint
        return wp_id

<<<<<<< HEAD
=======



>>>>>>> 149cbb52
    def get_light_state(self, light):#Argument light may not be required
        """Determines the current color of the traffic light

        Args:
            light (TrafficLight): light to classify

        Returns:
            int: ID of traffic light color (specified in styx_msgs/TrafficLight)

        """
        if(not self.has_image):
            self.prev_light_loc = None
            return TrafficLight.UNKNOWN

        cv_image = self.bridge.imgmsg_to_cv2(self.camera_image, "bgr8")

        #Get classification
        return self.light_classifier.get_classification(cv_image)

    def process_traffic_lights(self):
        """Finds closest visible traffic light/ground truth data, if one exists, and determines its
            stop line position and state of the traffic light

        Returns:
            int: index of waypoint closes to the upcoming stop line for a traffic light (-1 if none exists)
            int: ID of traffic light color (specified in styx_msgs/TrafficLight)
            int: ID of traffic light color identified by TL classifier - if enabled, else ID of UNKNOWN 

        """
        light = None
        car_position = 0

        # List of positions that correspond to the line to stop in front of for a given intersection
        #stop_line_positions = self.config['stop_line_positions']
	
        ntl_wp = -1
        gt_ntl_state =TrafficLight.UNKNOWN
<<<<<<< HEAD
        ntl_state =TrafficLight.UNKNOWN
=======
	ntl_state =TrafficLight.UNKNOWN
>>>>>>> 149cbb52

        if self.light_classifier is not None: 
            if not self.busy:
                self.busy = True
                ntl_state = self.get_light_state(light)
                self.previous_light_state = ntl_state
                self.busy = False
            else:
                ntl_state = self.previous_light_state


        if(self.pose):
            car_position = self.get_closest_waypoint(self.pose.pose.position.x,self.pose.pose.position.y, self.waypoints)
<<<<<<< HEAD

        # State = 0 : Red
        if ntl_state != 4:
            if car_position:
                for tl in self.lights: 	
                    nearest_waypoint = self.get_closest_waypoint(tl.pose.pose.position.x,tl.pose.pose.position.y, self.waypoints)
                    if nearest_waypoint > car_position:
                        ntl_wp = nearest_waypoint
                        gt_ntl_state = tl.state
                        break

=======
        if car_position:
            for tl in self.lights: 	
                nearest_waypoint = self.get_closest_waypoint(tl.pose.pose.position.x,tl.pose.pose.position.y, self.waypoints)
                if nearest_waypoint > car_position:
                    ntl_wp = nearest_waypoint
                    gt_ntl_state = tl.state
                    break
>>>>>>> 149cbb52
        stop_line = -1 
        stop_distance = 10000
        dx = ntl_wp - car_position
        if dx>0 and dx < 1000:
        #stop line nearest to the nearest light
        #if ntl_wp > 0:
            for position in self.stop_line_waypoints:
                if position < ntl_wp:
                    if ((ntl_wp - position) < stop_distance):
                        stop_distance = (ntl_wp - position)	
                        stop_line = position

<<<<<<< HEAD
        #if stop_line > 0:
        if stop_distance < 1000:
            #if TLC_ENABLED:
            #   ntl_state = self.get_light_state(light)
            #   #Argument light may not be required
            return stop_line,gt_ntl_state, ntl_state 
            #return stop_line, ntl_state 
        else:
            #rospy.loginfo('Light state: %s',TrafficLight.UNKNOWN)
=======
        if stop_line > 0:
            if TLC_ENABLED:
               ntl_state = self.get_light_state(light)
               #Argument light may not be required
            return stop_line,gt_ntl_state, ntl_state 
            #return stop_line, ntl_state 
        else:
            rospy.loginfo('Light state: %s',TrafficLight.UNKNOWN)
>>>>>>> 149cbb52
            return -1, TrafficLight.UNKNOWN, TrafficLight.UNKNOWN
            #return -1, TrafficLight.UNKNOWN

if __name__ == '__main__':
    try:
        TLDetector()
    except rospy.ROSInterruptException:
        rospy.logerr('Could not start traffic node.')<|MERGE_RESOLUTION|>--- conflicted
+++ resolved
@@ -14,11 +14,6 @@
 import time
 
 STATE_COUNT_THRESHOLD = 3
-<<<<<<< HEAD
-=======
-TLC_ENABLED = False # Global variable - Traffic Light classifier enabled 
->>>>>>> 149cbb52
-
 class TLDetector(object):
     def __init__(self):
         rospy.init_node('tl_detector')
@@ -28,7 +23,6 @@
         self.waypoints = None
         self.camera_image = None
         self.lights = []
-<<<<<<< HEAD
         # List of positions that correspond to the line to stop in front of for a given intersection
         config_string = rospy.get_param("/traffic_light_config")
         self.config = yaml.load(config_string)
@@ -36,26 +30,17 @@
 
         self.stop_line_positions = self.config['stop_line_positions']
         self.stop_line_waypoints = []
-        
-        
-=======
-
-        config_string = rospy.get_param("/traffic_light_config")
-        self.config = yaml.load(config_string)
-
->>>>>>> 149cbb52
+
         self.bridge = CvBridge()
         self.light_classifier = TLClassifier()
         self.listener = tf.TransformListener()
 
         self.state = TrafficLight.UNKNOWN
         self.last_state = TrafficLight.UNKNOWN
-<<<<<<< HEAD
+
         self.previous_light_state =  TrafficLight.UNKNOWN
         self.busy = False
         
-=======
->>>>>>> 149cbb52
         self.last_wp = -1
         self.state_count = 0
 
@@ -65,29 +50,15 @@
         rospy.loginfo('Green: %s', TrafficLight.GREEN)
         rospy.loginfo('Unknown: %s', TrafficLight.UNKNOWN)
 
-<<<<<<< HEAD
-=======
-
-        # List of positions that correspond to the line to stop in front of for a given intersection
-        self.stop_line_positions = self.config['stop_line_positions']
-        self.stop_line_waypoints = []
-
-        self.upcoming_red_light_pub = rospy.Publisher('/traffic_waypoint', Int32, queue_size=1)
-
->>>>>>> 149cbb52
         #tl_detection node subscribes to:
         #/base_waypoints provides the complete list of waypoints for the course.
         #/current_pose can be used used to determine the vehicle's location.
         #/image_color which provides an image stream from the car's camera. These images are used to determine the color of upcoming traffic lights.
         #/vehicle/traffic_lights provides the (x, y, z) coordinates of all traffic lights.
 
-<<<<<<< HEAD
+
         sub1 = rospy.Subscriber('/current_pose', PoseStamped, self.pose_cb, queue_size=1)
         sub2 = rospy.Subscriber('/base_waypoints', Lane, self.waypoints_cb, queue_size=1)
-=======
-        sub1 = rospy.Subscriber('/current_pose', PoseStamped, self.pose_cb)
-        sub2 = rospy.Subscriber('/base_waypoints', Lane, self.waypoints_cb)
->>>>>>> 149cbb52
 
         '''
         /vehicle/traffic_lights provides you with the location of the traffic light in 3D map space and
@@ -96,14 +67,10 @@
         simulator. When testing on the vehicle, the color state will not be available. You'll need to
         rely on the position of the light and the camera image to predict it.
         '''
-<<<<<<< HEAD
+
        
         sub3 = rospy.Subscriber('/vehicle/traffic_lights', TrafficLightArray, self.traffic_cb, queue_size=1)
         sub6 = rospy.Subscriber('/image_color', Image, self.image_cb, queue_size=1)
-=======
-        sub3 = rospy.Subscriber('/vehicle/traffic_lights', TrafficLightArray, self.traffic_cb)
-        sub6 = rospy.Subscriber('/image_color', Image, self.image_cb)
->>>>>>> 149cbb52
 
         rospy.spin()
 
@@ -140,11 +107,7 @@
         """	
         light_wp, gt_state, tl_state = self.process_traffic_lights()
         
-<<<<<<< HEAD
         if self.light_classifier is not None:
-=======
-        if TLC_ENABLED:
->>>>>>> 149cbb52
             state = tl_state
         else:		
             state = gt_state
@@ -166,11 +129,8 @@
             self.upcoming_red_light_pub.publish(Int32(light_wp))
             if self.L_update:
                 self.L_update = False
-<<<<<<< HEAD
+
                 if self.light_classifier is not None:
-=======
-                if TLC_ENABLED:
->>>>>>> 149cbb52
                     rospy.loginfo('Upcoming GT Light state: %s',gt_state)     
                     rospy.loginfo('Upcoming Classifier Light state: %s',state)
                 else:
@@ -212,12 +172,6 @@
         #returns the index of the closest waypoint
         return wp_id
 
-<<<<<<< HEAD
-=======
-
-
-
->>>>>>> 149cbb52
     def get_light_state(self, light):#Argument light may not be required
         """Determines the current color of the traffic light
 
@@ -255,11 +209,7 @@
 	
         ntl_wp = -1
         gt_ntl_state =TrafficLight.UNKNOWN
-<<<<<<< HEAD
         ntl_state =TrafficLight.UNKNOWN
-=======
-	ntl_state =TrafficLight.UNKNOWN
->>>>>>> 149cbb52
 
         if self.light_classifier is not None: 
             if not self.busy:
@@ -273,7 +223,6 @@
 
         if(self.pose):
             car_position = self.get_closest_waypoint(self.pose.pose.position.x,self.pose.pose.position.y, self.waypoints)
-<<<<<<< HEAD
 
         # State = 0 : Red
         if ntl_state != 4:
@@ -285,15 +234,6 @@
                         gt_ntl_state = tl.state
                         break
 
-=======
-        if car_position:
-            for tl in self.lights: 	
-                nearest_waypoint = self.get_closest_waypoint(tl.pose.pose.position.x,tl.pose.pose.position.y, self.waypoints)
-                if nearest_waypoint > car_position:
-                    ntl_wp = nearest_waypoint
-                    gt_ntl_state = tl.state
-                    break
->>>>>>> 149cbb52
         stop_line = -1 
         stop_distance = 10000
         dx = ntl_wp - car_position
@@ -306,7 +246,6 @@
                         stop_distance = (ntl_wp - position)	
                         stop_line = position
 
-<<<<<<< HEAD
         #if stop_line > 0:
         if stop_distance < 1000:
             #if TLC_ENABLED:
@@ -316,16 +255,6 @@
             #return stop_line, ntl_state 
         else:
             #rospy.loginfo('Light state: %s',TrafficLight.UNKNOWN)
-=======
-        if stop_line > 0:
-            if TLC_ENABLED:
-               ntl_state = self.get_light_state(light)
-               #Argument light may not be required
-            return stop_line,gt_ntl_state, ntl_state 
-            #return stop_line, ntl_state 
-        else:
-            rospy.loginfo('Light state: %s',TrafficLight.UNKNOWN)
->>>>>>> 149cbb52
             return -1, TrafficLight.UNKNOWN, TrafficLight.UNKNOWN
             #return -1, TrafficLight.UNKNOWN
 
